<?xml version="1.0" encoding="UTF-8"?>
<project xmlns="http://maven.apache.org/POM/4.0.0"
         xmlns:xsi="http://www.w3.org/2001/XMLSchema-instance"
         xsi:schemaLocation="http://maven.apache.org/POM/4.0.0 http://maven.apache.org/xsd/maven-4.0.0.xsd">
    <modelVersion>4.0.0</modelVersion>
    <parent>
        <groupId>org.neo4j.doc</groupId>
        <artifactId>neo4j-manual-parent</artifactId>
<<<<<<< HEAD
        <version>4.1.0-SNAPSHOT</version>
=======
        <version>4.0.4-SNAPSHOT</version>
>>>>>>> 6959d599
        <relativePath>..</relativePath>
    </parent>

    <artifactId>neo4j-cypher-docs-parent</artifactId>
    <name>Neo4j - Cypher Documentation Build</name>
    <description>Neo4j - Cypher Documentation Build</description>
    <packaging>pom</packaging>

    <properties>
        <license-text.header>../build/GPL-3-header.txt</license-text.header>
        <scala.version>2.12.7</scala.version>
        <scala.binary.version>2.12</scala.binary.version>
        <hsqldb.version>2.3.2</hsqldb.version>
    </properties>

    <modules>
        <module>cypher-docs</module>
        <module>cypher-prettifier</module>
        <module>graphgist</module>
        <module>refcard-tests</module>
    </modules>

    <build>
        <plugins>
            <plugin>
                <groupId>net.alchim31.maven</groupId>
                <artifactId>scala-maven-plugin</artifactId>
                <version>4.2.0</version>
                <executions>
                    <execution>
                        <id>scala-compile</id>
                        <goals>
                            <goal>add-source</goal>
                            <goal>compile</goal>
                        </goals>
                        <phase>process-resources</phase>
                    </execution>
                    <execution>
                        <id>scala-test-compile</id>
                        <phase>${scala-test-compile-phase}</phase>
                        <goals>
                            <goal>testCompile</goal>
                        </goals>
                    </execution>
                </executions>
                <configuration>
                    <args>
                        <arg>-Xmax-classfile-name</arg>
                        <arg>100</arg>
                        <!--arg>-deprecation</arg-->
                    </args>
                    <jvmArgs>
                        <jvmArg>-Xms64m</jvmArg>
                        <jvmArg>-Xmx1024m</jvmArg>
                    </jvmArgs>
                </configuration>
            </plugin>
        </plugins>
    </build>

    <dependencies>
        <dependency>
            <groupId>org.junit.vintage</groupId>
            <artifactId>junit-vintage-engine</artifactId>
        </dependency>
        <dependency>
            <groupId>org.hamcrest</groupId>
            <artifactId>hamcrest-core</artifactId>
        </dependency>
        <dependency>
            <groupId>org.hamcrest</groupId>
            <artifactId>hamcrest-library</artifactId>
        </dependency>
        <dependency>
            <groupId>org.mockito</groupId>
            <artifactId>mockito-core</artifactId>
        </dependency>
    </dependencies>

    <dependencyManagement>
        <dependencies>
            <dependency>
                <groupId>org.scalatest</groupId>
                <artifactId>scalatest_${scala.binary.version}</artifactId>
                <version>3.0.5</version>
                <scope>test</scope>
                <exclusions>
                    <exclusion>
                        <artifactId>scala-library</artifactId>
                        <groupId>org.scala-lang</groupId>
                    </exclusion>
                    <exclusion>
                        <artifactId>scala-reflect</artifactId>
                        <groupId>org.scala-lang</groupId>
                    </exclusion>
                </exclusions>
            </dependency>
            <dependency>
                <groupId>org.scalautils</groupId>
                <artifactId>scalautils_${scala.binary.version}</artifactId>
                <version>2.1.7</version>
                <scope>test</scope>
                <exclusions>
                    <exclusion>
                        <artifactId>scala-library</artifactId>
                        <groupId>org.scala-lang</groupId>
                    </exclusion>
                    <exclusion>
                        <artifactId>scala-reflect</artifactId>
                        <groupId>org.scala-lang</groupId>
                    </exclusion>
                </exclusions>
            </dependency>

            <dependency>
                <groupId>org.parboiled</groupId>
                <artifactId>parboiled-scala_${scala.binary.version}</artifactId>
                <version>1.2.0</version>
                <exclusions>
                    <exclusion>
                        <artifactId>scala-library</artifactId>
                        <groupId>org.scala-lang</groupId>
                    </exclusion>
                </exclusions>
            </dependency>
            <dependency>
                <groupId>org.hsqldb</groupId>
                <artifactId>hsqldb</artifactId>
                <version>${hsqldb.version}</version>
            </dependency>
        </dependencies>
    </dependencyManagement>

</project>
<|MERGE_RESOLUTION|>--- conflicted
+++ resolved
@@ -6,11 +6,7 @@
     <parent>
         <groupId>org.neo4j.doc</groupId>
         <artifactId>neo4j-manual-parent</artifactId>
-<<<<<<< HEAD
         <version>4.1.0-SNAPSHOT</version>
-=======
-        <version>4.0.4-SNAPSHOT</version>
->>>>>>> 6959d599
         <relativePath>..</relativePath>
     </parent>
 
@@ -144,4 +140,4 @@
         </dependencies>
     </dependencyManagement>
 
-</project>
+</project>