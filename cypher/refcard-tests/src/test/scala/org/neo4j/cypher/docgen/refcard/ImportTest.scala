--- conflicted
+++ resolved
@@ -28,11 +28,7 @@
 class ImportTest extends RefcardTest with QueryStatisticsTestSupport {
   val graphDescription = List()
   val title = "Import"
-<<<<<<< HEAD
-  override val linkId = "clauses/importing-csv-files-with-cypher"
-=======
   override val linkId = "get-started/cypher/importing-csv-files-with-cypher"
->>>>>>> dd26a89a
   override val asciidocSubstitutions = "attributes+"
 
   implicit var csvFilesDir: File = createDir(dir, "csv")
