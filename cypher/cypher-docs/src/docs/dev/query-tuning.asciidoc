[[query-tuning]]
= Query tuning

[abstract]
--
This section describes query tuning for the Cypher query language.
--

Neo4j aims to execute queries as fast as possible.

However, when optimizing for maximum query execution performance, it may be helpful to rephrase queries using knowledge about the domain and the application.

The overall goal of manual query performance optimization is to ensure that only necessary data is retrieved from the graph.
At the very least, data should get filtered out as early as possible in order to reduce the amount of work that has to be done in the later stages of query execution.
This also applies to what gets returned: returning whole nodes and relationships ought to be avoided in favour of selecting and returning only the data that is needed.
You should also make sure to set an upper limit on variable length patterns, so they don't cover larger portions of the dataset than needed.

Each Cypher query gets optimized and transformed into an <<execution-plan-introduction, execution plan>> by the Cypher query planner.
To minimize the resources used for this, try to use parameters instead of literals when possible.
This allows Cypher to re-use your queries instead of having to parse and build new execution plans.

To read more about the execution plan operators mentioned in this chapter, see <<execution-plans>>.

* <<cypher-query-options,Cypher query options>>
* <<how-do-i-profile-a-query,Profiling a query>>
* <<cypherdoc-basic-query-tuning-example,Basic query tuning example>>
* <<query-using,Planner hints and the `USING` keyword>>
** <<query-using-introduction,Introduction>>
** <<query-using-index-hint,Index hints>>
** <<query-using-scan-hint,Scan hints>>
** <<query-using-join-hint,Join hints>>
** <<query-using-periodic-commit-hint,`PERIODIC COMMIT` query hint>>


[[cypher-query-options]]
== Cypher query options

[abstract]
--
This section describes the query options available in Cypher.
--

Query execution can be fine-tuned through the use of query options.
In order to use one or more of these options, the query must be prepended with `CYPHER`, followed by the query option(s), as exemplified thus: `CYPHER query-option [further-query-options] query`.


[[cypher-version]]
=== Cypher version

Occasionally, there is a requirement to use a previous version of the Cypher compiler when running a query.
Here we detail the available versions:

[options="header"]
|===
| Query option | Description | Default?
| `2.3` | This will force the query to use Neo4j Cypher 2.3. |
| `3.3` | This will force the query to use Neo4j Cypher 3.3. |
| `3.4` | This will force the query to use Neo4j Cypher 3.4. As this is the default version, it is not necessary to use this option explicitly. | X
|===


[[cypher-planner]]
=== Cypher query planner

Each query is turned into an <<execution-plan-introduction, execution plan>> by the Cypher query planner.
The execution plan tells Neo4j which operations to perform when executing the query.

Neo4j uses a _cost_-based execution planning strategy (known as the 'cost' planner): the statistics service in Neo4j is used to assign a cost to alternative plans and picks the cheapest one.

All versions of Neo4j prior to Neo4j 3.2 also included a rule-based planner, which used rules to produce execution plans.
This planner considered available indexes, but did not use statistical information to guide the query compilation.
The rule planner was removed in Neo4j 3.2 owing to inferior query execution performance when compared with the cost planner.


[options="header"]
|===
| Option         | Description | Default?
| `planner=rule` | This will force the query to use the rule planner, and will therefore cause the query to fall back to using Cypher 3.1.  |
| `planner=cost` | Neo4j {neo4j-version} uses the cost planner for _all_ queries, and therefore it is not necessary to use this option explicitly. | X
|===

It is also possible to change the default planner by using the `cypher.planner` configuration setting (see <<operations-manual#config_cypher.planner, Operations Manual -> Configuration Settings>>).

You can see which planner was used by looking at the execution plan.

[NOTE]
When Cypher is building execution plans, it looks at the schema to see if it can find indexes it can use.
These index decisions are only valid until the schema changes, so adding or removing indexes leads to the execution plan cache being flushed.


[[cypher-runtime]]
=== Cypher runtime

Using the execution plan, the query is executed -- and records returned -- by the Cypher query planner, or _runtime_.
Depending on whether Neo4j Enterprise Edition or Neo4j Community Edition is used, there are three different runtimes available.
In Enterprise Edition, the Cypher query planner selects the runtime, falling back to alternative runtimes as follows:

* Try the compiled runtime first.
* If the compiled runtime does not support the query, then fall back to use the slotted runtime.
* Finally, if the slotted runtime does not support the query, fall back to the interpreted runtime.
  The interpreted runtime supports all queries.

.Interpreted
In this runtime, the operators in the execution plan are chained together in a tree, where each non-leaf operator feeds from one or two child operators.
The tree thus comprises nested iterators, and the records are streamed in a pipelined manner from the top iterator, which pulls from the next iterator and so on.

[enterprise-edition]
.Slotted
This is very similar to the interpreted runtime, except that there are additional optimizations regarding the way in which the records are streamed through the iterators.
This results in improvements to both the performance and memory usage of the query.
<<<<<<< HEAD
In effect, this can be thought of as a the 'faster interpreted' runtime.
=======
In effect, this can be thought of as the 'faster interpreted' runtime.
This is still under development and does not support all possible operators or queries.
>>>>>>> 4bd7b395

[enterprise-edition]
.Compiled
Algorithms are employed to intelligently group the operators in the execution plan in order to generate new combinations and orders of execution which are optimised for performance and memory usage.
While this should lead to superior performance in most cases (over both the interpreted and slotted runtimes), it is still under development and does not support all possible operators or queries (the slotted runtime covers all operators and queries).

<<<<<<< HEAD
[NOTE]
The compiled runtime is only available in Neo4j Enterprise Edition.

[NOTE]
In Enterprise Edition, the query execution engine's fallback mechanism is to try the compiled runtime first, and if it does not support the query, to then fall back to the slotted runtime, which supports all queries.

[options="header"]
|===
| Option | Description | Default?
| `runtime=interpreted` | This will force the query execution engine to use the interpreted runtime. | This is not used in Enterprise Edition unless explicitly asked for. It is the only option for all queries in Community Edition--it is not necessary to specify this option in Community Edition.
| `runtime=slotted` | This will cause the query execution engine to use the slotted runtime. | This is the default option for all queries which are not supported by _runtime=compiled_ in Enterprise Edition.
| `runtime=compiled` | This will cause the query execution engine to use the compiled runtime if it supports the query. If the compiled runtime does not support the query, the engine will fall back to the slotted runtime. | This is the default option for some queries in Enterprise Edition.
=======
[options="header"]
|===
| Option | Description | Default?
| `runtime=interpreted` | This will force the query planner to use the interpreted runtime. | This is the default option for some queries in Enterprise Edition, and the only option for all queries in Community Edition (so it is not necessary to use this option in Community Edition).
| `runtime=slotted` | This will cause the query planner to use the slotted runtime if it supports the query, and fall back to using the interpreted runtime if it does not. | This is the default option for some queries in Enterprise Edition only.
| `runtime=compiled` | This will cause the query planner to use the compiled runtime if it supports the query. If the compiled runtime does not support the query, the planner will fall back to the slotted runtime, and, failing that, to the interpreted runtime. | This is the default option for some queries in Enterprise Edition only.
>>>>>>> 4bd7b395
|===


[[how-do-i-profile-a-query]]
== Profiling a query

There are two options to choose from when you want to analyze a query by looking at its execution plan:

`EXPLAIN`::
If you want to see the execution plan but not run the statement, prepend your Cypher statement with `EXPLAIN`.
The statement will always return an empty result and make no changes to the database.

`PROFILE`::
If you want to run the statement and see which operators are doing most of the work, use `PROFILE`.
This will run your statement and keep track of how many rows pass through each operator, and how much each operator needs to interact with the storage layer to retrieve the necessary data.
Please note that _profiling your query uses more resources,_ so you should not profile unless you are actively working on a query.

See <<execution-plans>> for a detailed explanation of each of the operators contained in an execution plan.

[TIP]
Being explicit about what types and labels you expect relationships and nodes to have in your query helps Neo4j use the best possible statistical information, which leads to better execution plans.
This means that when you know that a relationship can only be of a certain type, you should add that to the query.
The same goes for labels, where declaring labels on both the start and end nodes of a relationship helps Neo4j find the best way to execute the statement.

include::../parsed-graphgists/query-tuning/basic-query-tuning-example.asciidoc[leveloffset=+1]

include::ql/query-using.adoc[leveloffset=+1]<|MERGE_RESOLUTION|>--- conflicted
+++ resolved
@@ -108,39 +108,19 @@
 .Slotted
 This is very similar to the interpreted runtime, except that there are additional optimizations regarding the way in which the records are streamed through the iterators.
 This results in improvements to both the performance and memory usage of the query.
-<<<<<<< HEAD
-In effect, this can be thought of as a the 'faster interpreted' runtime.
-=======
 In effect, this can be thought of as the 'faster interpreted' runtime.
-This is still under development and does not support all possible operators or queries.
->>>>>>> 4bd7b395
 
 [enterprise-edition]
 .Compiled
 Algorithms are employed to intelligently group the operators in the execution plan in order to generate new combinations and orders of execution which are optimised for performance and memory usage.
 While this should lead to superior performance in most cases (over both the interpreted and slotted runtimes), it is still under development and does not support all possible operators or queries (the slotted runtime covers all operators and queries).
 
-<<<<<<< HEAD
-[NOTE]
-The compiled runtime is only available in Neo4j Enterprise Edition.
-
-[NOTE]
-In Enterprise Edition, the query execution engine's fallback mechanism is to try the compiled runtime first, and if it does not support the query, to then fall back to the slotted runtime, which supports all queries.
-
 [options="header"]
 |===
 | Option | Description | Default?
-| `runtime=interpreted` | This will force the query execution engine to use the interpreted runtime. | This is not used in Enterprise Edition unless explicitly asked for. It is the only option for all queries in Community Edition--it is not necessary to specify this option in Community Edition.
-| `runtime=slotted` | This will cause the query execution engine to use the slotted runtime. | This is the default option for all queries which are not supported by _runtime=compiled_ in Enterprise Edition.
-| `runtime=compiled` | This will cause the query execution engine to use the compiled runtime if it supports the query. If the compiled runtime does not support the query, the engine will fall back to the slotted runtime. | This is the default option for some queries in Enterprise Edition.
-=======
-[options="header"]
-|===
-| Option | Description | Default?
-| `runtime=interpreted` | This will force the query planner to use the interpreted runtime. | This is the default option for some queries in Enterprise Edition, and the only option for all queries in Community Edition (so it is not necessary to use this option in Community Edition).
-| `runtime=slotted` | This will cause the query planner to use the slotted runtime if it supports the query, and fall back to using the interpreted runtime if it does not. | This is the default option for some queries in Enterprise Edition only.
-| `runtime=compiled` | This will cause the query planner to use the compiled runtime if it supports the query. If the compiled runtime does not support the query, the planner will fall back to the slotted runtime, and, failing that, to the interpreted runtime. | This is the default option for some queries in Enterprise Edition only.
->>>>>>> 4bd7b395
+| `runtime=interpreted` | This will force the query planner to use the interpreted runtime. | This is not used in Enterprise Edition unless explicitly asked for. It is the only option for all queries in Community Edition--it is not necessary to specify this option in Community Edition.
+| `runtime=slotted` | This will cause the query planner to use the slotted runtime. | This is the default option for all queries which are not supported by _runtime=compiled_ in Enterprise Edition.
+| `runtime=compiled` | This will cause the query planner to use the compiled runtime if it supports the query. If the compiled runtime does not support the query, the planner will fall back to the slotted runtime. | This is the default option for some queries in Enterprise Edition.
 |===
 
 
