--- conflicted
+++ resolved
@@ -48,10 +48,6 @@
 |<<query-return, RETURN ... [AS]>>                    | Projecting   |  Defines what to include in the query result set.
 |<<query-set, SET>>                          | Writing     |  Update labels on nodes and properties on nodes and relationships.
 |<<query-skip, SKIP>>                            | Reading/Writing | A sub-clause defining from which row to start including the rows in the output.
-<<<<<<< HEAD
-|<<query-start, START>>                      | Reading      |  Find starting points through explicit indexes.
-=======
->>>>>>> 445ab715
 |<<query-union, UNION>>                      | Set operations   |  Combines the result of multiple queries. Duplicates are removed.
 |<<query-union, UNION ALL>>                      | Set operations   |  Combines the result of multiple queries. Duplicates are retained.
 |<<query-unwind, UNWIND ... [AS]>>                    | Projecting   |  Expands a list into a sequence of rows.
