[[cypher-glossary]]
= Glossary of keywords

[abstract]
--
This section comprises a glossary of all the keywords -- grouped by category and thence ordered lexicographically -- in the Cypher query language.
--

* <<glossary-clauses, Clauses>>
* <<glossary-operators, Operators>>
* <<glossary-functions, Functions>>
* <<glossary-expressions, Expressions>>
* <<glossary-cypher-query-options, Cypher query options>>


[[glossary-clauses]]
== <<query-clause, Clauses>>

[options="header"]
|===
|Clause                                     | Category      |   Description
<<<<<<< HEAD
|<<query-call, CALL [...YIELD]>>                        | Reading/Writing   | Invoke a procedure deployed in the database.
|<<query-create, CREATE>>                    | Writing     |  Create nodes and relationships.
|<<constraints-create-node-property-existence-constraint, CREATE CONSTRAINT ON (n:Label) ASSERT exists(n.property)>>  | Schema   | Create a constraint ensuring that all nodes with a particular label have a certain property.
|<<constraints-create-a-node-key, CREATE CONSTRAINT ON (n:Label) ASSERT (n.prop1, ..., n.propN) IS NODE KEY>>  |  Schema | Create a constraint ensuring all nodes with a particular label have all the specified properties and that the combination of property values is unique; i.e. ensures existence and uniqueness.
|<<constraints-create-relationship-property-existence-constraint, CREATE CONSTRAINT ON ()-[r:REL_TYPE]-() ASSERT exists(r.property)>>  | Schema   | Create a constraint ensuring that all relationship with a particular type have a certain property.
|<<constraints-create-uniqueness-constraint, CREATE CONSTRAINT ON (n:Label) ASSERT n.property IS UNIQUE>>  |  Schema | Create a constraint ensuring the uniqueness of the combination of node label and property value for a particular property key across all nodes.
|<<schema-index-create-a-single-property-index, CREATE INDEX ON :Label(property)>>  | Schema  | Create an index on all nodes with a particular label and a single property; i.e. create a single-property index.
|<<create-a-composite-index, CREATE INDEX ON :Label(prop1, ..., propN)>>  | Schema  | Create an index on all nodes with a particular label and multiple properties; i.e. create a composite index.
|<<query-delete, DELETE>>                    | Writing     |  Delete graph elements — nodes, relationships or paths. Any node to be deleted must also have all associated relationships explicitly deleted.
|<<query-delete, DETACH DELETE>>             | Writing     |  Delete a node or set of nodes. All associated relationships will automatically be deleted.
|<<constraints-drop-node-property-existence-constraint, DROP CONSTRAINT ON (n:Label) ASSERT exists(n.property)>>      | Schema   | Drop a constraint ensuring that all nodes with a particular label have a certain property.
|<<constraints-drop-relationship-property-existence-constraint, DROP CONSTRAINT ON ()-[r:REL_TYPE]-() ASSERT exists(r.property)>>      | Schema   | Drop a constraint ensuring that all relationship with a particular type have a certain property.
|<<constraints-drop-uniqueness-constraint, DROP CONSTRAINT ON (n:Label) ASSERT n.property IS UNIQUE>>       | Schema | Drop a constraint ensuring the uniqueness of the combination of node label and property value for a particular property key across all nodes.
|<<constraints-drop-a-node-key, DROP CONSTRAINT ON (n:Label) ASSERT (n.prop1, ..., n.propN) IS NODE KEY>>       | Schema | Drop a constraint ensuring all nodes with a particular label have all the specified properties and that the combination of property values is unique.
|<<schema-index-drop-a-single-property-index, DROP INDEX ON :Label(property)>>       | Schema | Drop an index on all nodes with a particular label and a single property; i.e. drop a single-property index.
|<<drop-a-composite-index, DROP INDEX ON :Label(prop1, ..., propN)>>       | Schema | Drop an index on all nodes with a particular label and multiple properties; i.e. drop a composite index.
|<<query-foreach, FOREACH>>                  | Writing     |  Update data within a list, whether components of a path, or the result of aggregation.
|<<query-limit, LIMIT>>                          | Reading sub-clause | A sub-clause used to constrain the number of rows in the output.
|<<query-load-csv, LOAD CSV>>                | Importing data     |  Use when importing data from CSV files.
|<<query-match, MATCH>>                      | Reading      |  Specify the patterns to search for in the database.
|<<query-merge, MERGE>>                      | Reading/Writing     |  Ensures that a pattern exists in the graph. Either the pattern already exists, or it needs to be created.
|<<query-merge-on-create-on-match, ON CREATE>>   | Reading/Writing | Used in conjunction with `MERGE`, specifying the actions to take if the pattern needs to be created.
|<<query-merge-on-create-on-match, ON MATCH>>    | Reading/Writing | Used in conjunction with `MERGE`, specifying the actions to take if the pattern already exists.
|<<query-optional-match, OPTIONAL MATCH>>    | Reading      |  Specify the patterns to search for in the database while using `nulls` for missing parts of the pattern.
|<<query-order, ORDER BY [ASC[ENDING] \| DESC[ENDING]]>>                       | Reading sub-clause | A sub-clause following `RETURN` or `WITH`, specifying that the output should be sorted in either ascending (the default) or descending order.
|<<query-remove, REMOVE>>                    | Writing     |  Remove properties and labels from nodes and relationships.
|<<query-return, RETURN ... [AS]>>                    | Projecting   |  Defines what to include in the query result set.
|<<query-set, SET>>                          | Writing     |  Update labels on nodes and properties on nodes and relationships.
|<<query-skip, SKIP>>                            | Reading/Writing | A sub-clause defining from which row to start including the rows in the output.
|<<query-union, UNION>>                      | Set operations   |  Combines the result of multiple queries. Duplicates are removed.
|<<query-union, UNION ALL>>                      | Set operations   |  Combines the result of multiple queries. Duplicates are retained.
|<<query-unwind, UNWIND ... [AS]>>                    | Projecting   |  Expands a list into a sequence of rows.
|<<query-using-index-hint, USING INDEX variable:Label(property)>>  | Hint | Index hints are used to specify which index, if any, the planner should use as a starting point.
|<<query-using-join-hint, USING JOIN ON variable>>                 | Hint | Join hints are used to enforce a join operation at specified points.
|<<query-using-periodic-commit-hint, USING PERIODIC COMMIT>>       | Hint | This query hint may be used to prevent an out-of-memory error from occurring when importing large amounts of data using `LOAD CSV`.
|<<query-using-scan-hint, USING SCAN variable:Label>>              | Hint | Scan hints are used to force the planner to do a label scan (followed by a filtering operation) instead of using an index.
|<<query-with, WITH ... [AS]>>                        | Projecting   |  Allows query parts to be chained together, piping the results from one to be used as starting points or criteria in the next.
|<<query-where, WHERE>>                          | Reading sub-clause | A sub-clause used to add constraints to the patterns in a `MATCH` or `OPTIONAL MATCH` clause, or to filter the results of a `WITH` clause.
=======
|<<query-call,CALL [...YIELD]>>                        | Reading/Writing   | Invoke a procedure deployed in the database.
|<<query-create,CREATE>>                    | Writing     |  Create nodes and relationships.
|<<constraints-create-node-property-existence-constraint,CREATE CONSTRAINT ON (n:Label) ASSERT exists(n.property)>>  | Schema   | Create a constraint ensuring that all nodes with a particular label have a certain property.
|<<constraints-create-relationship-property-existence-constraint,CREATE CONSTRAINT ON ()-[r:REL_TYPE]-() ASSERT exists(r.property)>>  | Schema   | Create a constraint ensuring that all relationship with a particular type have a certain property.
|<<constraints-create-unique-constraint,CREATE CONSTRAINT ON (n:Label) ASSERT n.property IS UNIQUE>>  |  Schema | Create a constraint ensuring the uniqueness of the combination of node label and property value for a particular property key across all nodes.
|<<schema-index-create-an-index,CREATE INDEX ON :Label(property)>>  | Schema  | Create an index on all nodes with a particular label and property.
|<<query-create-unique,CREATE UNIQUE>>      | Reading/Writing     |  A mixture of `MATCH` and `CREATE`, matching what it can, and creating what is missing.
|<<query-delete,DELETE>>                    | Writing     |  Delete graph elements — nodes, relationships or paths. Any node to be deleted must also have all associated relationships explicitly deleted.
|<<query-delete,DETACH DELETE>>             | Writing     |  Delete a node or set of nodes. All associated relationships will automatically be deleted.
|<<constraints-drop-node-property-existence-constraint,DROP CONSTRAINT ON (n:Label) ASSERT exists(n.property)>>      | Schema   | Drop a constraint ensuring that all nodes with a particular label have a certain property.
|<<constraints-drop-relationship-property-existence-constraint,DROP CONSTRAINT ON ()-[r:REL_TYPE]-() ASSERT exists(r.property)>>      | Schema   | Drop a constraint ensuring that all relationship with a particular type have a certain property.
|<<constraints-drop-unique-constraint,DROP CONSTRAINT ON (n:Label) ASSERT n.property IS UNIQUE>>       | Schema | Drop a constraint ensuring the uniqueness of the combination of node label and property value for a particular property key across all nodes.
|<<schema-index-drop-an-index,DROP INDEX ON :Label(property)>>       | Schema | Drop an index from all nodes with a particular label and property.
|<<query-foreach,FOREACH>>                  | Writing     |  Update data within a list, whether components of a path, or the result of aggregation.
|<<query-limit,LIMIT>>                          | Reading sub-clause | A sub-clause used to constrain the number of rows in the output.
|<<query-load-csv,LOAD CSV>>                | Importing data     |  Use when importing data from CSV files.
|<<query-match,MATCH>>                      | Reading      |  Specify the patterns to search for in the database.
|<<query-merge,MERGE>>                      | Reading/Writing     |  Ensures that a pattern exists in the graph. Either the pattern already exists, or it needs to be created.
|<<query-merge-on-create-on-match,ON CREATE>>   | Reading/Writing | Used in conjunction with `MERGE`, specifying the actions to take if the pattern needs to be created.
|<<query-merge-on-create-on-match,ON MATCH>>    | Reading/Writing | Used in conjunction with `MERGE`, specifying the actions to take if the pattern already exists.
|<<query-optional-match,OPTIONAL MATCH>>    | Reading      |  Specify the patterns to search for in the database while using `nulls` for missing parts of the pattern.
|<<query-order,ORDER BY [ASC[ENDING] \| DESC[ENDING]]>>                       | Reading sub-clause | A sub-clause following `RETURN` or `WITH`, specifying that the output should be sorted in either ascending (the default) or descending order.
|<<query-remove,REMOVE>>                    | Writing     |  Remove properties and labels from nodes and relationships.
|<<query-return,RETURN ... [AS]>>                    | Projecting   |  Defines what to include in the query result set.
|<<query-set,SET>>                          | Writing     |  Update labels on nodes and properties on nodes and relationships.
|<<query-skip,SKIP>>                            | Reading/Writing | A sub-clause defining from which row to start including the rows in the output.
|<<query-start,START>>                      | Reading      |  Find starting points through legacy indexes.
|<<query-union,UNION>>                      | Set operations   |  Combines the result of multiple queries. Duplicates are removed.
|<<query-union,UNION ALL>>                      | Set operations   |  Combines the result of multiple queries. Duplicates are retained.
|<<query-unwind,UNWIND ... [AS]>>                    | Projecting   |  Expands a list into a sequence of rows.
|<<query-using-index-hint,USING INDEX variable:Label(property)>>  | Hint | Index hints are used to specify which index, if any, the planner should use as a starting point.
|<<query-using-join-hint,USING JOIN ON variable>>                 | Hint | Join hints are used to enforce a join operation at specified points.
|<<query-using-periodic-commit-hint,USING PERIODIC COMMIT>>       | Hint | This query hint may be used to prevent an out-of-memory error from occurring when importing large amounts of data using `LOAD CSV`.
|<<query-using-scan-hint,USING SCAN variable:Label>>              | Hint | Scan hints are used to force the planner to do a label scan (followed by a filtering operation) instead of using an index.
|<<query-with,WITH ... [AS]>>                        | Projecting   |  Allows query parts to be chained together, piping the results from one to be used as starting points or criteria in the next.
|<<query-where,WHERE>>                          | Reading sub-clause | A sub-clause used to add constraints to the patterns in a `MATCH` or `OPTIONAL MATCH` clause, or to filter the results of a `WITH` clause.
>>>>>>> d03a3c35
|===


[[glossary-operators]]
== <<query-operators, Operators>>

[options="header"]
|===
|Operator                                                   | Category          | Description
| <<query-operators-mathematical, %>>                      | Mathematical  | Modulo division
| <<query-operators-mathematical, *>>                      | Mathematical  | Multiplication
| <<query-operators-mathematical, +>>                      | Mathematical  | Addition
| <<query-operators-string, +>>                            | String        | Concatenation
| <<query-operators-list, +>>                              | List          | Concatenation
| <<query-operators-mathematical, \->>                      | Mathematical  | Subtraction or unary minus
| <<query-operators-general, .>>                             | General      | Property access
| <<query-operators-mathematical, />>                      | Mathematical  | Division
| <<query-operators-comparison, <>>                        | Comparison    | Less than
| <<query-operators-comparison, \<\=>>                       | Comparison    | Less than or equal to
| <<query-operators-comparison, <> >>                       | Comparison    | Inequality
| <<query-operators-comparison, \=>>                        | Comparison    | Equality
| <<query-operators-string, =~>>                           | String        | Regular expression match
| <<query-operators-comparison, > >>                        | Comparison    | Greater than
| <<query-operators-comparison, >\=>>                       | Comparison    | Greater than or equal to
| <<query-operators-boolean, AND>>                         | Boolean       | Conjunction
| <<query-operator-comparison-string-specific, CONTAINS>>  | String comparison | Case-sensitive inclusion search
| <<query-operators-general, DISTINCT>>           | General           | Duplicate removal
| <<query-operator-comparison-string-specific, ENDS WITH>> | String comparison | Case-sensitive suffix search
| <<query-operators-list, IN>>                             | List          | List element existence check
| <<query-operators-comparison, IS NOT NULL>>              | Comparison    | Non-`null` check
| <<query-operators-comparison, IS NULL>>                  | Comparison    | `null` check
| <<query-operators-boolean, NOT>>                         | Boolean       | Negation
| <<query-operators-boolean, OR>>                          | Boolean       | Disjunction
| <<query-operator-comparison-string-specific, STARTS WITH>>   | String comparison | Case-sensitive prefix search
| <<query-operators-boolean, XOR>>                         | Boolean     | Exclusive disjunction
| <<query-operators-general, []>>                            | General        | Subscript (dynamic property access)
| <<query-operators-list, []>>                            | List        | Subscript (accessing element(s) in a list)
| <<query-operators-mathematical, ^>>                      | Mathematical  | Exponentiation
|===


[[glossary-functions]]
== <<query-function, Functions>>

[options="header"]
|===
|Function                                       | Category              | Description
|<<functions-abs, abs()>>                       |  Numeric          | Returns the absolute value of a number.
|<<functions-acos, acos()>>                     | Trigonometric     | Returns the arccosine of a number in radians.
|<<functions-all, all()>>                        | Predicate         | Tests whether the predicate holds for all elements in a list.
|<<functions-any, any()>>                        | Predicate         | Tests whether the predicate holds for at least one element in a list.
|<<functions-asin, asin()>>                     | Trigonometric     | Returns the arcsine of a number in radians.
|<<functions-atan, atan()>>                     | Trigonometric     | Returns the arctangent of a number in radians.
|<<functions-atan2, atan2()>>                   | Trigonometric     | Returns the arctangent2 of a set of coordinates in radians.
|<<functions-avg, avg()>>                        | Aggregating       | Returns the average of a set of values.
|<<functions-ceil, ceil()>>                     | Numeric           | Returns the smallest floating point number that is greater than or equal to a number and equal to a mathematical integer.
|<<functions-coalesce, coalesce()>>              | Scalar            | Returns the first non-`null` value in a list of expressions.
|<<functions-collect, collect()>>                | Aggregating       | Returns a list containing the values returned by an expression.
|<<functions-cos, cos()>>                       | Trigonometric     | Returns the cosine of a number.
|<<functions-cot, cot()>>                       | Trigonometric     | Returns the cotangent of a number.
|<<functions-count, count()>>                    | Aggregating       | Returns the number of values or rows.
|<<functions-degrees, degrees()>>               | Trigonometric     | Converts radians to degrees.
|<<functions-distance, distance()>>              | Spatial           | Returns a floating point number representing the geodesic distance between any two points in the same CRS.
|<<functions-e, e()>>                           | Logarithmic       | Returns the base of the natural logarithm, `e`.
|<<functions-endnode, endNode()>>                | Scalar            | Returns the end node of a relationship.
|<<functions-exists, exists()>>                  | Predicate         | Returns true if a match for the pattern exists in the graph, or if the specified property exists in the node, relationship or map.
|<<functions-exp, exp()>>                       | Logarithmic       | Returns `e^n`, where `e` is the base of the natural logarithm, and `n` is the value of the argument expression.
|<<functions-extract, extract()>>                | List              | Returns a list `l~result~` containing the values resulting from an expression which has been applied to each element in a list `list`.
|<<functions-filter, filter()>>                  | List              | Returns a list `l~result~` containing all the elements from a list `list` that comply with a predicate.
|<<functions-floor, floor()>>                   | Numeric           | Returns the largest floating point number that is less than or equal to a number and equal to a mathematical integer.
|<<functions-haversin, haversin()>>             | Trigonometric     | Returns half the versine of a number.
|<<functions-head, head()>>                      | Scalar            | Returns the first element in a list.
|<<functions-id, id()>>                          | Scalar            | Returns the id of a relationship or node.
|<<functions-keys, keys()>>                      | List              | Returns a list containing the string representations for all the property names of a node, relationship, or map.
|<<functions-labels, labels()>>                  | List              | Returns a list containing the string representations for all the labels of a node.
|<<functions-last, last()>>                      | Scalar            | Returns the last element in a list.
|<<functions-left, left()>>                      | String            | Returns a string containing the specified number of leftmost characters of the original string.
|<<functions-length, length()>>                  | Scalar            | Returns the length of a path.
|<<functions-log, log()>>                       | Logarithmic       | Returns the natural logarithm of a number.
|<<functions-log10, log10()>>                   | Logarithmic       | Returns the common logarithm (base 10) of a number.
|<<functions-ltrim, lTrim()>>                    | String            | Returns the original string with leading whitespace removed.
|<<functions-max, max()>>                        | Aggregating       | Returns the maximum value in a set of values.
|<<functions-min, min()>>                        | Aggregating       | Returns the minimum value in a set of values.
|<<functions-nodes, nodes()>>                    | List              | Returns a list containing all the nodes in a path.
|<<functions-none, none()>>                      | Predicate         | Returns true if the predicate holds for no element in a list.
|<<functions-percentilecont, percentileCont()>>  | Aggregating       | Returns the percentile of the given value over a group using linear interpolation.
|<<functions-percentiledisc, percentileDisc()>>  | Aggregating       | Returns the nearest value to the given percentile over a group using a rounding method.
|<<functions-pi, pi()>>                         | Trigonometric     | Returns the mathematical constant _pi_.
|<<functions-point-cartesian, point() - cartesian 2D>>                    | Spatial           | Returns a point object, given two coordinate values in the cartesian coordinate system.
|<<functions-point, point() - WGS 84>>                    | Spatial           | Returns a point object, given two coordinate values in the WGS 84 coordinate system.
|<<functions-properties, properties()>>          | Scalar            | Returns a map containing all the properties of a node or relationship.
|<<functions-radians, radians()>>               | Trigonometric     | Converts degrees to radians.
|<<functions-rand, rand()>>                     | Numeric           | Returns a random floating point number in the range from 0 (inclusive) to 1 (exclusive); i.e. `[0, 1)`.
|<<functions-range, range()>>                    | List              | Returns a list comprising all integer values within a specified range.
|<<functions-reduce, reduce()>>                  | List              | Runs an expression against individual elements of a list, storing the result of the expression in an accumulator.
|<<functions-relationships, relationships()>>    | List              | Returns a list containing all the relationships in a path.
|<<functions-replace, replace()>>                | String            | Returns a string in which all occurrences of a specified string in the original string have been replaced by another (specified) string.
|<<functions-reverse-list, reverse()>>           | List              | Returns a list in which the order of all elements in the original list have been reversed.
|<<functions-reverse, reverse()>>                | String            | Returns a string in which the order of all characters in the original string have been reversed.
|<<functions-right, right()>>                    | String            | Returns a string containing the specified number of rightmost characters of the original string.
|<<functions-round, round()>>                   | Numeric           | Returns the value of a number rounded to the nearest integer.
|<<functions-rtrim, rTrim()>>                    | String            | Returns the original string with trailing whitespace removed.
|<<functions-sign, sign()>>                     | Numeric           | Returns the signum of a number: `0` if the number is `0`, `-1` for any negative number, and `1` for any positive number.
|<<functions-sin, sin()>>                       | Trigonometric     | Returns the sine of a number.
|<<functions-single, single()>>                  | Predicate         | Returns true if the predicate holds for exactly one of the elements in a list.
|<<functions-size, size()>>                      | Scalar            | Returns the number of items in a list.
|<<functions-size-of-pattern-expression, size() applied to pattern expression>>  | Scalar   | Returns the number of sub-graphs matching the pattern expression.
|<<functions-size-of-string, size() applied to string>>  | Scalar          | Returns the size of a string.
|<<functions-split, split()>>                    | String            | Returns a list of strings resulting from the splitting of the original string around matches of the given delimiter.
|<<functions-sqrt, sqrt()>>                     | Logarithmic       | Returns the square root of a number.
|<<functions-startnode, startNode()>>            | Scalar            | Returns the start node of a relationship.
|<<functions-stdev, stDev()>>                    | Aggregating       | Returns the standard deviation for the given value over a group for a sample of a population.
|<<functions-stdevp, stDevP()>>                  | Aggregating       | Returns the standard deviation for the given value over a group for an entire population.
|<<functions-substring, substring()>>            | String            | Returns a substring of the original string, beginning  with a 0-based index start and length.
|<<functions-sum, sum()>>                        | Aggregating       | Returns the sum of a set of numeric values.
|<<functions-tail, tail()>>                      | List              | Returns all but the first element in a list.
|<<functions-tan, tan()>>                       | Trigonometric     | Returns the tangent of a number.
|<<functions-timestamp, timestamp()>>            | Scalar            | Returns the difference, measured in milliseconds, between the current time and midnight, January 1, 1970 UTC.
|<<functions-toboolean, toBoolean()>>                | Scalar            | Converts a string value to a boolean value.
|<<functions-tofloat, toFloat()>>                | Scalar            | Converts an integer or string value to a floating point number.
|<<functions-tointeger, toInteger()>>                    | Scalar            | Converts a floating point or string value to an integer value.
|<<functions-tolower, toLower()>>                    | String            | Returns the original string in lowercase.
|<<functions-tostring, toString()>>              | String            | Converts an integer, float or boolean value to a string.
|<<functions-toupper, toUpper()>>                    | String            | Returns the original string in uppercase.
|<<functions-trim, trim()>>                      | String            | Returns the original string with leading and trailing whitespace removed.
|<<functions-type, type()>>                      | Scalar            | Returns the string representation of the relationship type.
|===


[[glossary-expressions]]
== Expressions

[options="header"]
|===
|Name           | Description
| <<query-syntax-case, CASE Expression>>  | A generic conditional expression, similar to if/else statements available in other languages.
|===


[[glossary-cypher-query-options]]
== Cypher query options

[options="header"]
|===
|Name           | Type | Description
| <<cypher-version, CYPHER $version query>>  | Version | This will force `'query'` to use Neo4j Cypher `$version`. The default is `3.2`.
| <<cypher-planner, CYPHER planner=rule query>> | Planner |  This will force `'query'` to use the rule planner. As the rule planner has been removed in 3.2, doing this will cause `'query'` to fall back to using Cypher 3.1.
| <<cypher-planner, CYPHER planner=cost query>> | Planner | Neo4j {neo4j-version} uses the cost planner for all queries.
| <<cypher-runtime, CYPHER runtime=interpreted query>> | Runtime | This will cause the query execution engine to disregard the compiled runtime, and therefore use the interpreted runtime. This is the only option in Neo4j Community Edition.
| <<cypher-runtime, CYPHER runtime=compiled query>> | Runtime | This will cause the query execution engine to use the compiled runtime if it supports `'query'`, and fall back to using the interpreted runtime if it does not. This is only available in Neo4j Enterprise Edition.
|===<|MERGE_RESOLUTION|>--- conflicted
+++ resolved
@@ -19,23 +19,22 @@
 [options="header"]
 |===
 |Clause                                     | Category      |   Description
-<<<<<<< HEAD
 |<<query-call, CALL [...YIELD]>>                        | Reading/Writing   | Invoke a procedure deployed in the database.
 |<<query-create, CREATE>>                    | Writing     |  Create nodes and relationships.
 |<<constraints-create-node-property-existence-constraint, CREATE CONSTRAINT ON (n:Label) ASSERT exists(n.property)>>  | Schema   | Create a constraint ensuring that all nodes with a particular label have a certain property.
 |<<constraints-create-a-node-key, CREATE CONSTRAINT ON (n:Label) ASSERT (n.prop1, ..., n.propN) IS NODE KEY>>  |  Schema | Create a constraint ensuring all nodes with a particular label have all the specified properties and that the combination of property values is unique; i.e. ensures existence and uniqueness.
 |<<constraints-create-relationship-property-existence-constraint, CREATE CONSTRAINT ON ()-[r:REL_TYPE]-() ASSERT exists(r.property)>>  | Schema   | Create a constraint ensuring that all relationship with a particular type have a certain property.
-|<<constraints-create-uniqueness-constraint, CREATE CONSTRAINT ON (n:Label) ASSERT n.property IS UNIQUE>>  |  Schema | Create a constraint ensuring the uniqueness of the combination of node label and property value for a particular property key across all nodes.
+|<<constraints-create-unique-constraint, CREATE CONSTRAINT ON (n:Label) ASSERT n.property IS UNIQUE>>  |  Schema | Create a constraint ensuring the uniqueness of the combination of node label and property value for a particular property key across all nodes.
 |<<schema-index-create-a-single-property-index, CREATE INDEX ON :Label(property)>>  | Schema  | Create an index on all nodes with a particular label and a single property; i.e. create a single-property index.
 |<<create-a-composite-index, CREATE INDEX ON :Label(prop1, ..., propN)>>  | Schema  | Create an index on all nodes with a particular label and multiple properties; i.e. create a composite index.
 |<<query-delete, DELETE>>                    | Writing     |  Delete graph elements — nodes, relationships or paths. Any node to be deleted must also have all associated relationships explicitly deleted.
 |<<query-delete, DETACH DELETE>>             | Writing     |  Delete a node or set of nodes. All associated relationships will automatically be deleted.
 |<<constraints-drop-node-property-existence-constraint, DROP CONSTRAINT ON (n:Label) ASSERT exists(n.property)>>      | Schema   | Drop a constraint ensuring that all nodes with a particular label have a certain property.
 |<<constraints-drop-relationship-property-existence-constraint, DROP CONSTRAINT ON ()-[r:REL_TYPE]-() ASSERT exists(r.property)>>      | Schema   | Drop a constraint ensuring that all relationship with a particular type have a certain property.
-|<<constraints-drop-uniqueness-constraint, DROP CONSTRAINT ON (n:Label) ASSERT n.property IS UNIQUE>>       | Schema | Drop a constraint ensuring the uniqueness of the combination of node label and property value for a particular property key across all nodes.
+|<<constraints-drop-unique-constraint, DROP CONSTRAINT ON (n:Label) ASSERT n.property IS UNIQUE>>       | Schema | Drop a constraint ensuring the uniqueness of the combination of node label and property value for a particular property key across all nodes.
 |<<constraints-drop-a-node-key, DROP CONSTRAINT ON (n:Label) ASSERT (n.prop1, ..., n.propN) IS NODE KEY>>       | Schema | Drop a constraint ensuring all nodes with a particular label have all the specified properties and that the combination of property values is unique.
-|<<schema-index-drop-a-single-property-index, DROP INDEX ON :Label(property)>>       | Schema | Drop an index on all nodes with a particular label and a single property; i.e. drop a single-property index.
-|<<drop-a-composite-index, DROP INDEX ON :Label(prop1, ..., propN)>>       | Schema | Drop an index on all nodes with a particular label and multiple properties; i.e. drop a composite index.
+|<<schema-index-drop-a-single-property-index, DROP INDEX ON :Label(property)>>       | Schema | Drop an index from all nodes with a particular label and a single property; i.e. drop a single-property index.
+|<<drop-a-composite-index, DROP INDEX ON :Label(prop1, ..., propN)>>       | Schema | Drop an index from all nodes with a particular label and multiple properties; i.e. drop a composite index.
 |<<query-foreach, FOREACH>>                  | Writing     |  Update data within a list, whether components of a path, or the result of aggregation.
 |<<query-limit, LIMIT>>                          | Reading sub-clause | A sub-clause used to constrain the number of rows in the output.
 |<<query-load-csv, LOAD CSV>>                | Importing data     |  Use when importing data from CSV files.
@@ -58,44 +57,6 @@
 |<<query-using-scan-hint, USING SCAN variable:Label>>              | Hint | Scan hints are used to force the planner to do a label scan (followed by a filtering operation) instead of using an index.
 |<<query-with, WITH ... [AS]>>                        | Projecting   |  Allows query parts to be chained together, piping the results from one to be used as starting points or criteria in the next.
 |<<query-where, WHERE>>                          | Reading sub-clause | A sub-clause used to add constraints to the patterns in a `MATCH` or `OPTIONAL MATCH` clause, or to filter the results of a `WITH` clause.
-=======
-|<<query-call,CALL [...YIELD]>>                        | Reading/Writing   | Invoke a procedure deployed in the database.
-|<<query-create,CREATE>>                    | Writing     |  Create nodes and relationships.
-|<<constraints-create-node-property-existence-constraint,CREATE CONSTRAINT ON (n:Label) ASSERT exists(n.property)>>  | Schema   | Create a constraint ensuring that all nodes with a particular label have a certain property.
-|<<constraints-create-relationship-property-existence-constraint,CREATE CONSTRAINT ON ()-[r:REL_TYPE]-() ASSERT exists(r.property)>>  | Schema   | Create a constraint ensuring that all relationship with a particular type have a certain property.
-|<<constraints-create-unique-constraint,CREATE CONSTRAINT ON (n:Label) ASSERT n.property IS UNIQUE>>  |  Schema | Create a constraint ensuring the uniqueness of the combination of node label and property value for a particular property key across all nodes.
-|<<schema-index-create-an-index,CREATE INDEX ON :Label(property)>>  | Schema  | Create an index on all nodes with a particular label and property.
-|<<query-create-unique,CREATE UNIQUE>>      | Reading/Writing     |  A mixture of `MATCH` and `CREATE`, matching what it can, and creating what is missing.
-|<<query-delete,DELETE>>                    | Writing     |  Delete graph elements — nodes, relationships or paths. Any node to be deleted must also have all associated relationships explicitly deleted.
-|<<query-delete,DETACH DELETE>>             | Writing     |  Delete a node or set of nodes. All associated relationships will automatically be deleted.
-|<<constraints-drop-node-property-existence-constraint,DROP CONSTRAINT ON (n:Label) ASSERT exists(n.property)>>      | Schema   | Drop a constraint ensuring that all nodes with a particular label have a certain property.
-|<<constraints-drop-relationship-property-existence-constraint,DROP CONSTRAINT ON ()-[r:REL_TYPE]-() ASSERT exists(r.property)>>      | Schema   | Drop a constraint ensuring that all relationship with a particular type have a certain property.
-|<<constraints-drop-unique-constraint,DROP CONSTRAINT ON (n:Label) ASSERT n.property IS UNIQUE>>       | Schema | Drop a constraint ensuring the uniqueness of the combination of node label and property value for a particular property key across all nodes.
-|<<schema-index-drop-an-index,DROP INDEX ON :Label(property)>>       | Schema | Drop an index from all nodes with a particular label and property.
-|<<query-foreach,FOREACH>>                  | Writing     |  Update data within a list, whether components of a path, or the result of aggregation.
-|<<query-limit,LIMIT>>                          | Reading sub-clause | A sub-clause used to constrain the number of rows in the output.
-|<<query-load-csv,LOAD CSV>>                | Importing data     |  Use when importing data from CSV files.
-|<<query-match,MATCH>>                      | Reading      |  Specify the patterns to search for in the database.
-|<<query-merge,MERGE>>                      | Reading/Writing     |  Ensures that a pattern exists in the graph. Either the pattern already exists, or it needs to be created.
-|<<query-merge-on-create-on-match,ON CREATE>>   | Reading/Writing | Used in conjunction with `MERGE`, specifying the actions to take if the pattern needs to be created.
-|<<query-merge-on-create-on-match,ON MATCH>>    | Reading/Writing | Used in conjunction with `MERGE`, specifying the actions to take if the pattern already exists.
-|<<query-optional-match,OPTIONAL MATCH>>    | Reading      |  Specify the patterns to search for in the database while using `nulls` for missing parts of the pattern.
-|<<query-order,ORDER BY [ASC[ENDING] \| DESC[ENDING]]>>                       | Reading sub-clause | A sub-clause following `RETURN` or `WITH`, specifying that the output should be sorted in either ascending (the default) or descending order.
-|<<query-remove,REMOVE>>                    | Writing     |  Remove properties and labels from nodes and relationships.
-|<<query-return,RETURN ... [AS]>>                    | Projecting   |  Defines what to include in the query result set.
-|<<query-set,SET>>                          | Writing     |  Update labels on nodes and properties on nodes and relationships.
-|<<query-skip,SKIP>>                            | Reading/Writing | A sub-clause defining from which row to start including the rows in the output.
-|<<query-start,START>>                      | Reading      |  Find starting points through legacy indexes.
-|<<query-union,UNION>>                      | Set operations   |  Combines the result of multiple queries. Duplicates are removed.
-|<<query-union,UNION ALL>>                      | Set operations   |  Combines the result of multiple queries. Duplicates are retained.
-|<<query-unwind,UNWIND ... [AS]>>                    | Projecting   |  Expands a list into a sequence of rows.
-|<<query-using-index-hint,USING INDEX variable:Label(property)>>  | Hint | Index hints are used to specify which index, if any, the planner should use as a starting point.
-|<<query-using-join-hint,USING JOIN ON variable>>                 | Hint | Join hints are used to enforce a join operation at specified points.
-|<<query-using-periodic-commit-hint,USING PERIODIC COMMIT>>       | Hint | This query hint may be used to prevent an out-of-memory error from occurring when importing large amounts of data using `LOAD CSV`.
-|<<query-using-scan-hint,USING SCAN variable:Label>>              | Hint | Scan hints are used to force the planner to do a label scan (followed by a filtering operation) instead of using an index.
-|<<query-with,WITH ... [AS]>>                        | Projecting   |  Allows query parts to be chained together, piping the results from one to be used as starting points or criteria in the next.
-|<<query-where,WHERE>>                          | Reading sub-clause | A sub-clause used to add constraints to the patterns in a `MATCH` or `OPTIONAL MATCH` clause, or to filter the results of a `WITH` clause.
->>>>>>> d03a3c35
 |===
 
 
