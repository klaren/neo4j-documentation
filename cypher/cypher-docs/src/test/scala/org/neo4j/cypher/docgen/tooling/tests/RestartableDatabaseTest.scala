--- conflicted
+++ resolved
@@ -21,19 +21,14 @@
 
 import org.mockito.Mockito._
 import org.neo4j.cypher.CypherException
-<<<<<<< HEAD
-import org.neo4j.cypher.docgen.tooling.RestartableDatabase
 import org.neo4j.cypher.internal.frontend.v3_2.test_helpers.CypherFunSuite
-=======
-import org.neo4j.cypher.internal.frontend.v3_1.test_helpers.CypherFunSuite
 import org.neo4j.cypher.docgen.tooling.{RestartableDatabase, RunnableInitialization}
->>>>>>> 187025e2
-import org.neo4j.test.TestGraphDatabaseFactory
+import org.neo4j.test.TestEnterpriseGraphDatabaseFactory
 
 class RestartableDatabaseTest extends CypherFunSuite {
   test("just creating a restartable database should not create any temp-dbs") {
     // given
-    val databaseFactory = mock[TestGraphDatabaseFactory]
+    val databaseFactory = mock[TestEnterpriseGraphDatabaseFactory]
 
     // when
     new RestartableDatabase(RunnableInitialization.empty, databaseFactory)
@@ -44,7 +39,7 @@
 
   test("running two read queries should only need one database") {
     // given
-    val databaseFactory = spy(new TestGraphDatabaseFactory())
+    val databaseFactory = spy(new TestEnterpriseGraphDatabaseFactory())
     val db = new RestartableDatabase(RunnableInitialization.empty, databaseFactory)
 
     // when
@@ -60,7 +55,7 @@
 
   test("running two write queries should need two databases") {
     // given
-    val databaseFactory = spy(new TestGraphDatabaseFactory())
+    val databaseFactory = spy(new TestEnterpriseGraphDatabaseFactory())
     val db = new RestartableDatabase(RunnableInitialization.empty, databaseFactory)
 
     // when
@@ -76,7 +71,7 @@
 
   test("running two queries that throw exception should need two databases") {
     // given
-    val databaseFactory = spy(new TestGraphDatabaseFactory())
+    val databaseFactory = spy(new TestEnterpriseGraphDatabaseFactory())
     val db = new RestartableDatabase(RunnableInitialization.empty, databaseFactory)
 
     // when
