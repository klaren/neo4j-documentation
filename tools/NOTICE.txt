--- conflicted
+++ resolved
@@ -27,8 +27,9 @@
 Apache Software License, Version 2.0
   airline
   Apache Commons Lang
-<<<<<<< HEAD
   ConcurrentLinkedHashMap
+  Guava: Google Core Libraries for Java
+  javax.inject
   Lucene Core
   Netty/All-in-One
   opencsv
@@ -42,11 +43,6 @@
 BSD License
   ASM Core
   Scala Compiler
-=======
-  Guava: Google Core Libraries for Java
-  javax.inject
-  Lucene Core
 
 GNU Lesser General Public License, Version 2.1
   FindBugs-Annotations
->>>>>>> b1f759ad
