<?xml version="1.0" encoding="UTF-8"?>
<project xmlns="http://maven.apache.org/POM/4.0.0"
         xmlns:xsi="http://www.w3.org/2001/XMLSchema-instance"
         xsi:schemaLocation="http://maven.apache.org/POM/4.0.0 http://maven.apache.org/maven-v4_0_0.xsd">
    <modelVersion>4.0.0</modelVersion>

    <groupId>org.neo4j.doc</groupId>
    <artifactId>neo4j-manual-parent</artifactId>
    <version>4.0.1-SNAPSHOT</version>

    <name>Neo4j - Reference Manual Build</name>
    <description>Neo4j Reference Manual Build.</description>
    <packaging>pom</packaging>
    <url>https://neo4j.com/</url>

    <properties>
        <project.build.sourceEncoding>UTF-8</project.build.sourceEncoding>
        <maven.compiler.source>11</maven.compiler.source>
        <maven.compiler.target>11</maven.compiler.target>
        <neo4j.version>${project.version}</neo4j.version>
        <generate-config-docs-phase>prepare-package</generate-config-docs-phase>
        <attach-java-test-sources-phase>package</attach-java-test-sources-phase>
        <attach-docs-phase>verify</attach-docs-phase>
        <docs-plugin.filter>false</docs-plugin.filter>
        <docs-plugin.skip>false</docs-plugin.skip>
        <scala-test-compile-phase>process-test-resources</scala-test-compile-phase>
        <test.runner.jvm.settings.additional>
            -Dorg.neo4j.kernel.impl.api.KernelStatement.trackStatements=false
        </test.runner.jvm.settings.additional>
        <license-text.header>build/AGPL-3-header.txt</license-text.header>
        <jersey.version>2.27</jersey.version>
        <junit.version>5.5.2</junit.version>
        <java9.exports/>
    </properties>

    <modules>
        <module>config-docs</module>
        <module>cypher</module>
        <module>neo4j-harness-test</module>
        <module>neo4j-harness-enterprise-test</module>
        <module>embedded-examples</module>
        <module>server-examples</module>
        <module>import-tool</module>
        <module>server-docs</module>
        <module>kernel</module>
        <module>metrics-docs</module>
        <module>doctools</module>
        <module>graphviz</module>
        <module>procedures</module>
        <module>jmx</module>
        <module>test-framework</module>
        <module>server-test-utils</module>
    </modules>

    <scm>
        <connection>scm:git:git://github.com/neo4j/neo4j-documentation.git</connection>
        <developerConnection>scm:git:git@github.com:neo4j/neo4j-documentation.git</developerConnection>
        <url>https://github.com/neo4j/neo4j-documentation</url>
    </scm>

    <licenses>
        <license>
            <name>Creative Commons Attribution-ShareAlike 3.0 Unported</name>
            <url>http://creativecommons.org/licenses/by-sa/3.0/</url>
        </license>
    </licenses>

    <build>
        <pluginManagement>
            <plugins>

                <plugin>
                    <groupId>org.codehaus.mojo</groupId>
                    <artifactId>exec-maven-plugin</artifactId>
                    <version>1.6.0</version>
                </plugin>

                <plugin>
                    <groupId>org.apache.maven.plugins</groupId>
                    <artifactId>maven-surefire-plugin</artifactId>
                    <version>2.21.0</version>
                    <configuration>
                        <systemPropertyVariables>
                            <dbms.pagecache.memory.default.override>8m</dbms.pagecache.memory.default.override>
                        </systemPropertyVariables>
                        <includes>
                            <include>**/*Test.java</include>
                            <include>**/Test*.java</include>
                            <include>**/*TestCase.java</include>
                            <include>**/DocTest*.java</include>
                            <include>**/*DocTest.java</include>
                            <include>**/docgen/**</include>
                        </includes>
                    </configuration>
                </plugin>

                <plugin>
                    <groupId>org.apache.maven.plugins</groupId>
                    <artifactId>maven-failsafe-plugin</artifactId>
                    <version>2.21.0</version>
                    <configuration>
                        <includes>
                            <include>**/DocIT*.java</include>
                            <include>**/*DocIT.java</include>
                            <include>**/*DocITCase.java</include>
                        </includes>
                    </configuration>
                    <executions>
                        <execution>
                            <id>integration-test</id>
                            <goals>
                                <goal>integration-test</goal>
                            </goals>
                        </execution>
                        <execution>
                            <id>verify</id>
                            <goals>
                                <goal>verify</goal>
                            </goals>
                        </execution>
                    </executions>
                </plugin>

                <!-- Jar file packaging settings -->
                <plugin>
                    <groupId>org.apache.maven.plugins</groupId>
                    <artifactId>maven-jar-plugin</artifactId>
                    <version>3.1.1</version>
                    <executions>
                        <!-- Augment default jar with url -->
                        <execution>
                            <id>default-jar</id>
                            <configuration>
                                <archive>
                                    <manifest>
                                        <addDefaultImplementationEntries>true</addDefaultImplementationEntries>
                                    </manifest>
                                    <manifestEntries>
                                        <Url>${project.organization.url}</Url>
                                    </manifestEntries>
                                </archive>
                            </configuration>
                        </execution>
                        <!-- Create test jar -->
                        <execution>
                            <id>create-test-jar</id>
                            <goals>
                                <goal>test-jar</goal>
                            </goals>
                        </execution>
                        <!-- Create javadoc jar, will be empty if javadoc generation is skipped -->
                        <execution>
                            <id>create-javadoc-jar</id>
                            <phase>package</phase>
                            <goals>
                                <goal>jar</goal>
                            </goals>
                            <configuration>
                                <classifier>javadoc</classifier>
                                <classesDirectory>${project.build.directory}/apidocs/</classesDirectory>
                                <includes>
                                    <include>**/**</include>
                                </includes>
                                <excludes>
                                    <exclude>javadoc.sh</exclude>
                                    <exclude>javadoc.bat</exclude>
                                    <exclude>options</exclude>
                                    <exclude>packages</exclude>
                                    <exclude>argfile</exclude>
                                    <exclude>files</exclude>
                                </excludes>
                            </configuration>
                        </execution>
                    </executions>
                </plugin>

                <plugin>
                    <groupId>com.mycila</groupId>
                    <artifactId>license-maven-plugin</artifactId>
                    <version>3.0</version>
                    <executions>
                        <execution>
                            <id>check-licenses</id>
                            <!-- fail as early as possible -->
                            <phase>initialize</phase>
                            <goals>
                                <goal>check</goal>
                            </goals>
                        </execution>
                    </executions>
                    <configuration>
                        <strictCheck>true</strictCheck>
                        <header>${license-text.header}</header>
                        <includes>
                            <include>src/**/*.java</include>
                            <include>src/**/*.js</include>
                            <include>src/**/*.scala</include>
                            <include>src/**/*.xml</include>
                            <include>src/**/*.feature</include>
                            <include>src/**/*.g4</include>
                        </includes>
                        <excludes>
                            <exclude>**/cypher-shell/*</exclude>
                        </excludes>
                        <mapping>
                            <java>SLASHSTAR_STYLE</java>
                            <scala>SLASHSTAR_STYLE</scala>
                            <feature>SCRIPT_STYLE</feature>
                            <g4>SLASHSTAR_STYLE</g4>
                        </mapping>
                        <properties>
                            <currentYear>${currentYear}</currentYear>
                        </properties>
                    </configuration>
                    <dependencies>
                        <dependency>
                            <groupId>org.neo4j.build</groupId>
                            <artifactId>build-resources</artifactId>
                            <version>${project.version}</version>
                        </dependency>
                    </dependencies>
                </plugin>

                <plugin>
                    <groupId>org.neo4j.build.plugins</groupId>
                    <artifactId>docs-maven-plugin</artifactId>
                    <version>5</version>
                    <configuration>
                        <filter>${docs-plugin.filter}</filter>
                        <skipdocs>${docs-plugin.skip}</skipdocs>
                    </configuration>
                    <dependencies>
                        <dependency>
                            <groupId>org.apache.maven.shared</groupId>
                            <artifactId>maven-filtering</artifactId>
                            <version>1.0</version>
                        </dependency>
                        <dependency>
                            <groupId>org.codehaus.plexus</groupId>
                            <artifactId>plexus-archiver</artifactId>
                            <version>1.2</version>
                        </dependency>
                    </dependencies>
                </plugin>

                <plugin>
                    <groupId>org.apache.maven.plugins</groupId>
                    <artifactId>maven-compiler-plugin</artifactId>
                    <version>3.8.0</version>
                    <configuration>
                        <showDeprecation>true</showDeprecation>
                        <showWarnings>true</showWarnings>
                        <compilerArgument>${java9.exports}</compilerArgument>
                    </configuration>
                </plugin>


                <plugin>
                    <groupId>org.apache.maven.plugins</groupId>
                    <artifactId>maven-antrun-plugin</artifactId>
                    <version>1.8</version>
                </plugin>

                <plugin>
                    <groupId>org.apache.maven.plugins</groupId>
                    <artifactId>maven-dependency-plugin</artifactId>
                    <version>3.1.1</version>
                </plugin>

                <plugin>
                    <groupId>org.apache.maven.plugins</groupId>
                    <artifactId>maven-deploy-plugin</artifactId>
                    <version>2.8.2</version>
                </plugin>

                <plugin>
                    <groupId>org.apache.maven.plugins</groupId>
                    <artifactId>maven-install-plugin</artifactId>
                    <version>2.5.2</version>
                </plugin>

                <plugin>
                    <groupId>org.apache.maven.plugins</groupId>
                    <artifactId>maven-resources-plugin</artifactId>
                    <version>3.1.0</version>
                </plugin>

                <plugin>
                    <groupId>org.apache.maven.plugins</groupId>
                    <artifactId>maven-assembly-plugin</artifactId>
                    <version>3.1.1</version>
                </plugin>

            </plugins>
        </pluginManagement>

        <plugins>
            <plugin>
                <artifactId>maven-failsafe-plugin</artifactId>
            </plugin>

            <plugin>
                <groupId>org.apache.maven.plugins</groupId>
                <artifactId>maven-source-plugin</artifactId>
                <version>3.0.1</version>
                <executions>
                    <execution>
                        <id>attach-java-test-sources</id>
                        <phase>${attach-java-test-sources-phase}</phase>
                        <goals>
                            <goal>test-jar-no-fork</goal>
                        </goals>
                    </execution>
                    <execution>
                        <id>attach-sources</id>
                        <phase>verify</phase>
                        <goals>
                            <goal>jar-no-fork</goal>
                        </goals>
                    </execution>
                </executions>
            </plugin>

            <plugin>
                <artifactId>maven-checkstyle-plugin</artifactId>
                <version>3.0.0</version>
                <configuration>
                    <configLocation>build/checkstyle.xml</configLocation>
                    <consoleOutput>true</consoleOutput>
                    <logViolationsToConsole>true</logViolationsToConsole>
                    <includeTestSourceDirectory>true</includeTestSourceDirectory>
                </configuration>
                <dependencies>
                    <dependency>
                        <groupId>com.puppycrawl.tools</groupId>
                        <artifactId>checkstyle</artifactId>
                        <version>8.18</version>
                    </dependency>
                </dependencies>
                <executions>
                    <execution>
                        <id>validate</id>
                        <phase>validate</phase>
                        <goals>
                            <goal>check</goal>
                        </goals>
                    </execution>
                </executions>
            </plugin>

            <plugin>
                <groupId>org.neo4j.build.plugins</groupId>
                <artifactId>docs-maven-plugin</artifactId>
                <executions>
                    <execution>
                        <id>attach-docs</id>
                        <phase>${attach-docs-phase}</phase>
                        <goals><goal>assemble</goal></goals>
                    </execution>
                </executions>
            </plugin>
        </plugins>
    </build>

    <dependencyManagement>
        <dependencies>
            <dependency>
                <groupId>org.zeroturnaround</groupId>
                <artifactId>zt-zip</artifactId>
                <version>1.13</version>
                <type>jar</type>
            </dependency>
            <dependency>
                <groupId>junit</groupId>
                <artifactId>junit</artifactId>
                <version>4.12</version>
                <scope>test</scope>
                <exclusions>
                    <exclusion>
                        <groupId>org.hamcrest</groupId>
                        <artifactId>*</artifactId>
                    </exclusion>
                </exclusions>
            </dependency>
            <dependency>
                <groupId>org.junit.jupiter</groupId>
                <artifactId>junit-jupiter</artifactId>
                <version>${junit.version}</version>
                <scope>test</scope>
            </dependency>
            <dependency>
                <groupId>org.junit.vintage</groupId>
                <artifactId>junit-vintage-engine</artifactId>
                <version>${junit.version}</version>
                <scope>test</scope>
            </dependency>
            <dependency>
                <groupId>org.neo4j.test</groupId>
                <artifactId>neo4j-harness</artifactId>
                <version>${neo4j.version}</version>
                <scope>test</scope>
            </dependency>
            <dependency>
                <groupId>org.hamcrest</groupId>
                <artifactId>hamcrest-core</artifactId>
                <version>1.3</version>
                <scope>test</scope>
            </dependency>
            <dependency>
                <groupId>com.google.guava</groupId>
                <artifactId>guava</artifactId>
                <version>27.1-jre</version>
            </dependency>
            <dependency>
                <groupId>org.hamcrest</groupId>
                <artifactId>hamcrest-library</artifactId>
                <version>1.3</version>
                <scope>test</scope>
            </dependency>
            <dependency>
                <groupId>org.mockito</groupId>
                <artifactId>mockito-core</artifactId>
                <version>2.27.0</version>
                <scope>test</scope>
            </dependency>

            <dependency>
                <groupId>com.sun.jersey</groupId>
                <artifactId>jersey-client</artifactId>
                <version>1.19.3</version>
                <exclusions>
                    <exclusion>
                        <groupId>javax.ws.rs</groupId>
                        <artifactId>jsr311-api</artifactId>
                    </exclusion>
                </exclusions>
            </dependency>
            <dependency>
                <groupId>org.glassfish.jersey.core</groupId>
                <artifactId>jersey-server</artifactId>
                <version>${jersey.version}</version>
                <exclusions>
                    <exclusion>
                        <groupId>javax.ws.rs</groupId>
                        <artifactId>javax.ws.rs-api</artifactId>
                    </exclusion>
                    <exclusion>
                        <groupId>org.glassfish.hk2</groupId>
                        <artifactId>osgi-resource-locator</artifactId>
                    </exclusion>
                    <exclusion>
                        <groupId>org.glassfish.hk2.external</groupId>
                        <artifactId>javax.inject</artifactId>
                    </exclusion>
                </exclusions>
            </dependency>
            <dependency>
                <groupId>org.glassfish.jersey.containers</groupId>
                <artifactId>jersey-container-servlet</artifactId>
                <version>${jersey.version}</version>
                <exclusions>
                    <exclusion>
                        <groupId>javax.ws.rs</groupId>
                        <artifactId>javax.ws.rs-api</artifactId>
                    </exclusion>
                    <exclusion>
                        <groupId>org.glassfish.hk2.external</groupId>
                        <artifactId>javax.inject</artifactId>
                    </exclusion>
                </exclusions>
            </dependency>
            <dependency>
                <groupId>org.glassfish.jersey.inject</groupId>
                <artifactId>jersey-hk2</artifactId>
                <version>${jersey.version}</version>
                <exclusions>
                    <exclusion>
                        <groupId>org.glassfish.hk2.external</groupId>
                        <artifactId>aopalliance-repackaged</artifactId>
                    </exclusion>
                    <exclusion>
                        <groupId>org.glassfish.hk2.external</groupId>
                        <artifactId>javax.inject</artifactId>
                    </exclusion>
                </exclusions>
            </dependency>
            <dependency>
                <groupId>javax.ws.rs</groupId>
                <artifactId>javax.ws.rs-api</artifactId>
                <version>2.1.1</version>
            </dependency>
            <dependency>
                <groupId>com.google.code.gson</groupId>
                <artifactId>gson</artifactId>
                <version>2.8.5</version>
            </dependency>

            <dependency>
                <groupId>commons-codec</groupId>
                <artifactId>commons-codec</artifactId>
                <version>1.12</version>
                <scope>test</scope>
            </dependency>
            <dependency>
                <groupId>org.apache.commons</groupId>
                <artifactId>commons-lang3</artifactId>
                <version>3.8.1</version>
            </dependency>

            <dependency>
                <groupId>com.fasterxml.jackson.core</groupId>
                <artifactId>jackson-databind</artifactId>
<<<<<<< HEAD
                <version>2.9.10.1</version>
=======
                <version>2.10.2</version>
>>>>>>> f1ce3503
            </dependency>

            <dependency>
                <groupId>com.google.code.findbugs</groupId>
                <artifactId>annotations</artifactId>
                <version>3.0.1</version>
                <scope>provided</scope>
            </dependency>
        </dependencies>
    </dependencyManagement>

</project><|MERGE_RESOLUTION|>--- conflicted
+++ resolved
@@ -510,11 +510,7 @@
             <dependency>
                 <groupId>com.fasterxml.jackson.core</groupId>
                 <artifactId>jackson-databind</artifactId>
-<<<<<<< HEAD
-                <version>2.9.10.1</version>
-=======
                 <version>2.10.2</version>
->>>>>>> f1ce3503
             </dependency>
 
             <dependency>
