/**
 * Copyright (c) 2002-2013 "Neo Technology,"
 * Network Engine for Objects in Lund AB [http://neotechnology.com]
 *
 * This file is part of Neo4j.
 *
 * Neo4j is free software: you can redistribute it and/or modify
 * it under the terms of the GNU General Public License as published by
 * the Free Software Foundation, either version 3 of the License, or
 * (at your option) any later version.
 *
 * This program is distributed in the hope that it will be useful,
 * but WITHOUT ANY WARRANTY; without even the implied warranty of
 * MERCHANTABILITY or FITNESS FOR A PARTICULAR PURPOSE.  See the
 * GNU General Public License for more details.
 *
 * You should have received a copy of the GNU General Public License
 * along with this program.  If not, see <http://www.gnu.org/licenses/>.
 */
package org.neo4j.shell.kernel.apps;

import static org.neo4j.shell.ShellException.stackTraceAsString;

import java.lang.reflect.Array;
import java.rmi.RemoteException;
import java.util.ArrayList;
import java.util.Collection;
import java.util.Collections;
import java.util.HashMap;
import java.util.List;
import java.util.Map;
import java.util.TreeMap;
import java.util.regex.Pattern;

import org.neo4j.graphdb.Direction;
import org.neo4j.graphdb.DynamicRelationshipType;
import org.neo4j.graphdb.Expander;
import org.neo4j.graphdb.GraphDatabaseService;
import org.neo4j.graphdb.Node;
import org.neo4j.graphdb.NotFoundException;
import org.neo4j.graphdb.Path;
import org.neo4j.graphdb.PathExpander;
import org.neo4j.graphdb.PropertyContainer;
import org.neo4j.graphdb.Relationship;
import org.neo4j.graphdb.RelationshipType;
import org.neo4j.graphdb.Transaction;
import org.neo4j.graphdb.traversal.BranchState;
import org.neo4j.helpers.Pair;
import org.neo4j.kernel.OrderedByTypeExpander;
import org.neo4j.kernel.Traversal;
import org.neo4j.shell.App;
import org.neo4j.shell.AppCommandParser;
import org.neo4j.shell.Continuation;
import org.neo4j.shell.OptionDefinition;
import org.neo4j.shell.OptionValueType;
import org.neo4j.shell.Output;
import org.neo4j.shell.Session;
import org.neo4j.shell.ShellException;
import org.neo4j.shell.TextUtil;
import org.neo4j.shell.impl.AbstractApp;
import org.neo4j.shell.kernel.GraphDatabaseShellServer;
import org.neo4j.shell.util.json.JSONArray;
import org.neo4j.shell.util.json.JSONException;
import org.neo4j.tooling.GlobalGraphOperations;

/**
 * An implementation of {@link App} which has common methods and functionality
 * to use with neo4j.
 */
public abstract class GraphDatabaseApp extends AbstractApp
{
    protected static final String[] STANDARD_EVAL_IMPORTS = new String[] {
        "org.neo4j.graphdb",
        "org.neo4j.graphdb.event",
        "org.neo4j.graphdb.index",
        "org.neo4j.graphdb.traversal",
        "org.neo4j.kernel"
    };
<<<<<<< HEAD

=======
    
    public static final String CURRENT_KEY = "CURRENT_DIR";
>>>>>>> a00502b5
    protected static final OptionDefinition OPTION_DEF_FOR_C = new OptionDefinition(
            OptionValueType.MUST,
            "Command to run for each returned node. Use $i for node/relationship id, example:\n" +
            "-c \"ls -f name $i\". Multiple commands can be supplied with && in between" );

    /**
     * @param server the {@link GraphDatabaseShellServer} to get the current
     * node/relationship from.
     * @param session the {@link Session} used by the client.
     * @return the current node/relationship the client stands on
     * at the moment.
     * @throws ShellException if some error occured.
     */
    public static NodeOrRelationship getCurrent(
        GraphDatabaseShellServer server, Session session ) throws ShellException
    {
        String currentThing = session.getCurrent();
        NodeOrRelationship result = null;
        if ( currentThing == null )
        {
            try
            {
                result = NodeOrRelationship.wrap(
                    server.getDb().getReferenceNode() );
            }
            catch ( NotFoundException e )
            {
                throw new ShellException( "Reference node not found" );
            }
            setCurrent( session, result );
        }
        else
        {
            TypedId typedId = new TypedId( currentThing );
            result = getThingById( server, typedId );
        }
        return result;
    }

    protected NodeOrRelationship getCurrent( Session session )
        throws ShellException
    {
        return getCurrent( getServer(), session );
    }

    public static boolean isCurrent( Session session, NodeOrRelationship thing ) throws ShellException
    {
        String currentThing = session.getCurrent();
        return currentThing != null && currentThing.equals(
                thing.getTypedId().toString() );
    }
    
    protected static void clearCurrent( Session session )
    {
        session.setCurrent( new TypedId( NodeOrRelationship.TYPE_NODE, 0 ).toString() );
    }

    protected static void setCurrent( Session session,
                                      NodeOrRelationship current ) throws ShellException
    {
        session.setCurrent( current.getTypedId().toString() );
    }

    protected void assertCurrentIsNode( Session session )
        throws ShellException
    {
        NodeOrRelationship current = getCurrent( session );
        if ( !current.isNode() )
        {
            throw new ShellException(
                "You must stand on a node to be able to do this" );
        }
    }

    @Override
    public GraphDatabaseShellServer getServer()
    {
        return ( GraphDatabaseShellServer ) super.getServer();
    }

    protected static RelationshipType getRelationshipType( String name )
    {
        return DynamicRelationshipType.withName( name );
    }

    protected static Direction getDirection( String direction ) throws ShellException
    {
        return getDirection( direction, Direction.OUTGOING );
    }

    protected static Direction getDirection( String direction,
        Direction defaultDirection ) throws ShellException
    {
        return parseEnum( Direction.class, direction, defaultDirection );
    }

    protected static NodeOrRelationship getThingById(
        GraphDatabaseShellServer server, TypedId typedId ) throws ShellException
    {
        NodeOrRelationship result = null;
        if ( typedId.isNode() )
        {
            try
            {
                result = NodeOrRelationship.wrap(
                    server.getDb().getNodeById( typedId.getId() ) );
            }
            catch ( NotFoundException e )
            {
                throw new ShellException( "Node " + typedId.getId() +
                    " not found" );
            }
        }
        else
        {
            try
            {
                result = NodeOrRelationship.wrap(
                    server.getDb().getRelationshipById( typedId.getId() ) );
            }
            catch ( NotFoundException e )
            {
                throw new ShellException( "Relationship " + typedId.getId() +
                    " not found" );
            }
        }
        return result;
    }

    protected NodeOrRelationship getThingById( TypedId typedId )
        throws ShellException
    {
        return getThingById( getServer(), typedId );
    }

    protected Node getNodeById( long id )
    {
        return this.getServer().getDb().getNodeById( id );
    }
    
    @Override
    public Continuation execute( AppCommandParser parser, Session session,
        Output out ) throws Exception
    {
        Transaction tx = getServer().getDb().beginTx();
        try
        {
            Continuation result = this.exec( parser, session, out );
            tx.success();
            return result;
        }
        finally
        {
            tx.finish();
        }
    }

    protected String directionAlternatives()
    {
        return "OUTGOING, INCOMING, o, i";
    }

    protected abstract Continuation exec( AppCommandParser parser, Session session,
        Output out ) throws Exception;

    protected void printPath( Path path, boolean quietPrint, Session session, Output out )
            throws RemoteException, ShellException
    {
        StringBuilder builder = new StringBuilder();
        Node currentNode = null;
        for ( PropertyContainer entity : path )
        {
            String display = null;
            if ( entity instanceof Relationship )
            {
                display = quietPrint ? "" : getDisplayName( getServer(), session, (Relationship) entity, false, true );
                display = withArrows( (Relationship) entity, display, currentNode );
            }
            else
            {
                currentNode = (Node) entity;
                display = getDisplayName( getServer(), session, currentNode, true );
            }
            builder.append( display );
        }
        out.println( builder.toString() );
    }

    protected void setProperties( PropertyContainer entity, String propertyJson ) throws ShellException
    {
        if ( propertyJson == null )
        {
            return;
        }
        
        try
        {
            Map<String, Object> properties = parseJSONMap( propertyJson );
            for ( Map.Entry<String, Object> entry : properties.entrySet() )
            {
                entity.setProperty( entry.getKey(), jsonToNeo4jPropertyValue( entry.getValue() ) );
            }
        }
        catch ( JSONException e )
        {
            throw ShellException.wrapCause( e );
        }
    }

    private Object jsonToNeo4jPropertyValue( Object value ) throws ShellException
    {
        try
        {
            if ( value instanceof JSONArray )
            {
                JSONArray array = (JSONArray) value;
                Object firstItem = array.get( 0 );
                Object resultArray = Array.newInstance( firstItem.getClass(), array.length() );
                for ( int i = 0; i < array.length(); i++ )
                {
                    Array.set( resultArray, i, array.get( i ) );
                }
                return resultArray;
            }
            return value;
        }
        catch ( JSONException e )
        {
            throw new ShellException( stackTraceAsString( e ) );
        }
    }

    protected void cdTo( Session session, Node node ) throws RemoteException, ShellException
    {
        List<TypedId> wd = readCurrentWorkingDir( session );
        try
        {
            NodeOrRelationship current = getCurrent( session );
            wd.add( getCurrent( session ).getTypedId() );
        }
        catch ( ShellException e )
        {   // OK not found then
        }
        writeCurrentWorkingDir( wd, session );
        setCurrent( session, NodeOrRelationship.wrap( node ) );
    }

    private static String getDisplayNameForCurrent(
            GraphDatabaseShellServer server, Session session )
            throws ShellException
    {
        NodeOrRelationship current = getCurrent( server, session );
        return current.isNode() ? "(me)" : "<me>";
    }
    
    public static String getDisplayNameForNonExistent()
    {
        return "(?)";
    }

    /**
     * @param server the {@link GraphDatabaseShellServer} to run at.
     * @param session the {@link Session} used by the client.
     * @param thing the thing to get the name-representation for.
     * @return the display name for a {@link Node}.
     */
    public static String getDisplayName( GraphDatabaseShellServer server,
        Session session, NodeOrRelationship thing, boolean checkForMe )
        throws ShellException
    {
        if ( thing.isNode() )
        {
            return getDisplayName( server, session, thing.asNode(),
                    checkForMe );
        }
        else
        {
            return getDisplayName( server, session, thing.asRelationship(),
                true, checkForMe );
        }
    }

    /**
     * @param server the {@link GraphDatabaseShellServer} to run at.
     * @param session the {@link Session} used by the client.
     * @param typedId the id for the item to display.
     * @return a display string for the {@code typedId}.
     * @throws ShellException if an error occurs.
     */
    public static String getDisplayName( GraphDatabaseShellServer server,
        Session session, TypedId typedId, boolean checkForMe )
        throws ShellException
    {
        return getDisplayName( server, session,
            getThingById( server, typedId ), checkForMe );
    }

    /**
     * @param server the {@link GraphDatabaseShellServer} to run at.
     * @param session the {@link Session} used by the client.
     * @param node the {@link Node} to get a display string for.
     * @return a display string for {@code node}.
     */
    public static String getDisplayName( GraphDatabaseShellServer server,
        Session session, Node node, boolean checkForMe ) throws ShellException
    {
        if ( checkForMe &&
                isCurrent( session, NodeOrRelationship.wrap( node ) ) )
        {
            return getDisplayNameForCurrent( server, session );
        }

        String title = findTitle( server, session, node );
        StringBuilder result = new StringBuilder( "(" );
        result.append( (title != null ? title + "," : "" ) );
        result.append( node.getId() );
        result.append( ")" );
        return result.toString();
    }

    protected static String findTitle( GraphDatabaseShellServer server,
        Session session, Node node ) throws ShellException
    {
        String keys = session.getTitleKeys();
        if ( keys == null )
        {
            return null;
        }

        String[] titleKeys = keys.split( Pattern.quote( "," ) );
        Pattern[] patterns = new Pattern[ titleKeys.length ];
        for ( int i = 0; i < titleKeys.length; i++ )
        {
            patterns[ i ] = Pattern.compile( titleKeys[ i ] );
        }
        for ( Pattern pattern : patterns )
        {
            for ( String nodeKey : node.getPropertyKeys() )
            {
                if ( matches( pattern, nodeKey, false, false ) )
                {
                    return trimLength( session,
                        format( node.getProperty( nodeKey ), false ) );
                }
            }
        }
        return null;
    }

    private static String trimLength( Session session, String string ) throws ShellException
    {
        String maxLengthString = session.getMaxTitleLength();
        int maxLength = maxLengthString != null ?
            Integer.parseInt( maxLengthString ) : Integer.MAX_VALUE;
        if ( string.length() > maxLength )
        {
            string = string.substring( 0, maxLength ) + "...";
        }
        return string;
    }

    /**
     * @param server the {@link GraphDatabaseShellServer} to run at.
     * @param session the {@link Session} used by the client.
     * @param relationship the {@link Relationship} to get a display name for.
     * @param verbose whether or not to include the relationship id as well.
     * @return a display string for the {@code relationship}.
     */
    public static String getDisplayName( GraphDatabaseShellServer server,
        Session session, Relationship relationship, boolean verbose,
        boolean checkForMe ) throws ShellException
    {
        if ( checkForMe &&
                isCurrent( session, NodeOrRelationship.wrap( relationship ) ) )
        {
            return getDisplayNameForCurrent( server, session );
        }

        StringBuilder result = new StringBuilder( "[" );
        result.append( ":" + relationship.getType().name() );
        result.append( verbose ? "," + relationship.getId() : "" );
        result.append( "]" );
        return result.toString();
    }
    
    public static String withArrows( Relationship relationship, String displayName, Node leftNode )
    {
        if ( relationship.getStartNode().equals( leftNode ) )
        {
            return "-" + displayName + "->";
        }
        else if ( relationship.getEndNode().equals( leftNode ) )
        {
            return "<-" + displayName + "-";
        }
        throw new IllegalArgumentException( leftNode + " is neither start nor end node to " + relationship );
    }

    protected static String fixCaseSensitivity( String string,
        boolean caseInsensitive )
    {
        return caseInsensitive ? string.toLowerCase() : string;
    }

    protected static Pattern newPattern( String pattern,
        boolean caseInsensitive )
    {
        return pattern == null ? null : Pattern.compile(
            fixCaseSensitivity( pattern, caseInsensitive ) );
    }

    protected static boolean matches( Pattern patternOrNull, String value,
        boolean caseInsensitive, boolean loose )
    {
        if ( patternOrNull == null )
        {
            return true;
        }

        value = fixCaseSensitivity( value, caseInsensitive );
        return loose ?
            patternOrNull.matcher( value ).find() :
            patternOrNull.matcher( value ).matches();
    }

    protected static <T extends Enum<T>> String niceEnumAlternatives( Class<T> enumClass )
    {
        StringBuilder builder = new StringBuilder( "[" );
        int count = 0;
        for ( T enumConstant : enumClass.getEnumConstants() )
        {
            builder.append( (count++ == 0 ? "" : ", ") );
            builder.append( enumConstant.name() );
        }
        return builder.append( "]" ).toString();
    }
    
    protected static <T extends Enum<T>> T parseEnum(
        Class<T> enumClass, String name, T defaultValue, Pair<String, T>... additionalPairs )
    {
        if ( name == null )
        {
            return defaultValue;
        }

        name = name.toLowerCase();
        for ( T enumConstant : enumClass.getEnumConstants() )
        {
            if ( enumConstant.name().equalsIgnoreCase( name ) )
            {
                return enumConstant;
            }
        }
        for ( T enumConstant : enumClass.getEnumConstants() )
        {
            if ( enumConstant.name().toLowerCase().startsWith( name ) )
            {
                return enumConstant;
            }
        }
        
        for ( Pair<String, T> additional : additionalPairs )
        {
            if ( additional.first().equalsIgnoreCase( name ) )
            {
                return additional.other();
            }
        }
        for ( Pair<String, T> additional : additionalPairs )
        {
            if ( additional.first().toLowerCase().startsWith( name ) )
            {
                return additional.other();
            }
        }
        
        throw new IllegalArgumentException( "No '" + name + "' or '" +
            name + ".*' in " + enumClass );
    }
    
    protected static boolean filterMatches( Map<String, Object> filterMap, boolean caseInsensitiveFilters,
            boolean looseFilters, String key, Object value )
    {
        if ( filterMap == null || filterMap.isEmpty() )
        {
            return true;
        }
        for ( Map.Entry<String, Object> filter : filterMap.entrySet() )
        {
            if ( matches( newPattern( filter.getKey(),
                caseInsensitiveFilters ), key, caseInsensitiveFilters,
                looseFilters ) )
            {
                String filterValue = filter.getValue() != null ?
                    filter.getValue().toString() : null;
                if ( matches( newPattern( filterValue,
                    caseInsensitiveFilters ), value.toString(),
                    caseInsensitiveFilters, looseFilters ) )
                {
                    return true;
                }
            }
        }
        return false;
    }

    protected static String frame( String string, boolean frame )
    {
        return frame ? "[" + string + "]" : string;
    }

    protected static String format( Object value, boolean includeFraming )
    {
        String result = null;
        if ( value.getClass().isArray() )
        {
            StringBuilder buffer = new StringBuilder();
            int length = Array.getLength( value );
            for ( int i = 0; i < length; i++ )
            {
                Object singleValue = Array.get( value, i );
                if ( i > 0 )
                {
                    buffer.append( "," );
                }
                buffer.append( frame( singleValue.toString(),
                    includeFraming ) );
            }
            result = buffer.toString();
        }
        else
        {
            result = frame( value.toString(), includeFraming );
        }
        return result;
    }

    protected static void printAndInterpretTemplateLines( Collection<String> templateLines,
            boolean forcePrintHitHeader, boolean newLineBetweenHits, NodeOrRelationship entity,
            GraphDatabaseShellServer server, Session session, Output out )
            throws ShellException, RemoteException
    {
        if ( templateLines.isEmpty() || forcePrintHitHeader )
        {
            out.println( getDisplayName( server, session, entity, true ) );
        }

        if ( !templateLines.isEmpty() )
        {
            Map<String, Object> data = new HashMap<String, Object>();
            data.put( "i", entity.getId() );
            for ( String command : templateLines )
            {
                String line = TextUtil.templateString( command, data );
                server.interpretLine( session.getId(), line, out );
            }
        }
        if ( newLineBetweenHits )
        {
            out.println();
        }
    }

    /**
     * Reads the session variable specified in {@link org.neo4j.shell.Variables#WORKING_DIR_KEY} and
     * returns it as a list of typed ids.
     * @param session the session to read from.
     * @return the working directory as a list.
     * @throws RemoteException if an RMI error occurs.
     */
    public static List<TypedId> readCurrentWorkingDir( Session session ) throws RemoteException
    {
        List<TypedId> list = new ArrayList<TypedId>();
        String path = session.getPath();
        if ( path != null && path.trim().length() > 0 )
        {
            for ( String typedId : path.split( "," ) )
            {
                list.add( new TypedId( typedId ) );
            }
        }
        return list;
    }
    
    public static void writeCurrentWorkingDir( List<TypedId> paths, Session session ) throws RemoteException
    {
        String path = makePath( paths );
        session.setPath( path );
    }

    private static String makePath( List<TypedId> paths )
    {
        StringBuilder buffer = new StringBuilder();
        for ( TypedId typedId : paths )
        {
            if ( buffer.length() > 0 )
            {
                buffer.append( "," );
            }
            buffer.append( typedId.toString() );
        }
        return buffer.length() > 0 ? buffer.toString() : null;
    }
    
    protected static Map<String, Direction> filterMapToTypes( GraphDatabaseService db,
            Direction defaultDirection, Map<String, Object> filterMap, boolean caseInsensitiveFilters,
            boolean looseFilters ) throws ShellException
    {
        Map<String, Direction> matches = new TreeMap<String, Direction>();
        for ( RelationshipType type : GlobalGraphOperations.at( db ).getAllRelationshipTypes() )
        {
            Direction direction = null;
            if ( filterMap == null || filterMap.isEmpty() )
            {
                direction = defaultDirection;
            }
            else
            {
                for ( Map.Entry<String, Object> entry : filterMap.entrySet() )
                {
                    if ( matches( newPattern( entry.getKey(), caseInsensitiveFilters ),
                        type.name(), caseInsensitiveFilters, looseFilters ) )
                    {
                        direction = getDirection( entry.getValue() != null ? entry.getValue().toString() : null, defaultDirection );
                        break;
                    }
                }
            }
    
            // It matches
            if ( direction != null )
            {
                matches.put( type.name(), direction );
            }
        }
        return matches.isEmpty() ? null : matches;
    }
    
    protected static PathExpander toExpander( GraphDatabaseService db, Direction defaultDirection,
            Map<String, Object> relationshipTypes, boolean caseInsensitiveFilters, boolean looseFilters ) throws ShellException
    {
        defaultDirection = defaultDirection != null ? defaultDirection : Direction.BOTH;
        Map<String, Direction> matches = filterMapToTypes( db, defaultDirection, relationshipTypes,
                caseInsensitiveFilters, looseFilters );
        Expander expander = Traversal.emptyExpander();
        if ( matches == null ) return EMPTY_EXPANDER;
        for ( Map.Entry<String, Direction> entry : matches.entrySet() )
        {
            expander = expander.add( DynamicRelationshipType.withName( entry.getKey() ),
                    entry.getValue() );
        }
        return (PathExpander) expander;
    }
    
    protected static PathExpander toSortedExpander( GraphDatabaseService db, Direction defaultDirection,
            Map<String, Object> relationshipTypes, boolean caseInsensitiveFilters, boolean looseFilters ) throws ShellException
    {
        defaultDirection = defaultDirection != null ? defaultDirection : Direction.BOTH;
        Map<String, Direction> matches = filterMapToTypes( db, defaultDirection, relationshipTypes,
                caseInsensitiveFilters, looseFilters );
        Expander expander = new OrderedByTypeExpander();
        for ( Map.Entry<String, Direction> entry : matches.entrySet() )
        {
            expander = expander.add( DynamicRelationshipType.withName( entry.getKey() ),
                    entry.getValue() );
        }
        return (PathExpander) expander;
    }
    
    private static final PathExpander EMPTY_EXPANDER = new PathExpander()
    {
        @Override
        public PathExpander reverse()
        {
            return this;
        }
        
        @Override
        public Iterable<Relationship> expand( Path path, BranchState state )
        {
            return Collections.emptyList();
        }
    };
}<|MERGE_RESOLUTION|>--- conflicted
+++ resolved
@@ -76,12 +76,7 @@
         "org.neo4j.graphdb.traversal",
         "org.neo4j.kernel"
     };
-<<<<<<< HEAD
-
-=======
-    
-    public static final String CURRENT_KEY = "CURRENT_DIR";
->>>>>>> a00502b5
+
     protected static final OptionDefinition OPTION_DEF_FOR_C = new OptionDefinition(
             OptionValueType.MUST,
             "Command to run for each returned node. Use $i for node/relationship id, example:\n" +
