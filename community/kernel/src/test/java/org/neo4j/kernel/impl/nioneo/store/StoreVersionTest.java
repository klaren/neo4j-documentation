/**
 * Copyright (c) 2002-2014 "Neo Technology,"
 * Network Engine for Objects in Lund AB [http://neotechnology.com]
 *
 * This file is part of Neo4j.
 *
 * Neo4j is free software: you can redistribute it and/or modify
 * it under the terms of the GNU General Public License as published by
 * the Free Software Foundation, either version 3 of the License, or
 * (at your option) any later version.
 *
 * This program is distributed in the hope that it will be useful,
 * but WITHOUT ANY WARRANTY; without even the implied warranty of
 * MERCHANTABILITY or FITNESS FOR A PARTICULAR PURPOSE.  See the
 * GNU General Public License for more details.
 *
 * You should have received a copy of the GNU General Public License
 * along with this program.  If not, see <http://www.gnu.org/licenses/>.
 */
package org.neo4j.kernel.impl.nioneo.store;

import java.io.File;
import java.io.IOException;
import java.net.URL;
import java.util.HashMap;

import org.junit.ClassRule;
import org.junit.Ignore;
import org.junit.Rule;
import org.junit.Test;

import org.neo4j.graphdb.factory.GraphDatabaseSettings;
import org.neo4j.kernel.DefaultIdGeneratorFactory;
import org.neo4j.kernel.configuration.Config;
import org.neo4j.kernel.impl.storemigration.StoreMigrator;
import org.neo4j.io.fs.FileUtils;
import org.neo4j.kernel.impl.util.StringLogger;
import org.neo4j.kernel.monitoring.Monitors;
import org.neo4j.test.EphemeralFileSystemRule;
import org.neo4j.test.PageCacheRule;

import static org.hamcrest.CoreMatchers.containsString;
import static org.junit.Assert.assertEquals;
import static org.junit.Assert.assertThat;
import static org.junit.Assert.fail;

import static org.neo4j.helpers.collection.MapUtil.stringMap;
import static org.neo4j.kernel.impl.nioneo.store.StoreFactory.configForStoreDir;

public class StoreVersionTest
{
    @Test
    public void allStoresShouldHaveTheCurrentVersionIdentifier() throws IOException
    {
<<<<<<< HEAD
        StoreFactory sf = new StoreFactory( config,
                new DefaultIdGeneratorFactory(), new DefaultWindowPoolFactory(), fs.get(), StringLogger.DEV_NULL,
                null );
        NeoStore neoStore = sf.newNeoStore( true );
=======
        File outputDir = new File( "target/var/" + StoreVersionTest.class.getSimpleName() );
        fs.get().mkdirs( outputDir );

        File storeFileName = new File( outputDir, NeoStore.DEFAULT_NAME );

        Map<String, String> params = new HashMap<String, String>();
        params.put( GraphDatabaseSettings.store_dir.name(), outputDir.getPath() );
        params.put( "neo_store", storeFileName.getPath() );
        Monitors monitors = new Monitors();
        Config config = new Config( params, GraphDatabaseSettings.class );
        StoreFactory sf = new StoreFactory(
                config,
                new DefaultIdGeneratorFactory(),
                pageCacheRule.getPageCache( fs.get(), config ),
                fs.get(),
                StringLogger.DEV_NULL,
                null,
                monitors );
        NeoStore neoStore = sf.createNeoStore( storeFileName );
>>>>>>> 8a6c706c

        CommonAbstractStore[] stores = {
                neoStore.getNodeStore(),
                neoStore.getRelationshipStore(),
                neoStore.getRelationshipTypeTokenStore(),
                neoStore.getPropertyStore(),
                neoStore.getPropertyKeyTokenStore()
        };

        for ( CommonAbstractStore store : stores )
        {
            assertThat( store.getTypeAndVersionDescriptor(), containsString( CommonAbstractStore.ALL_STORES_VERSION ) );
        }
        neoStore.close();
    }

    @Test
    @Ignore
    public void shouldFailToCreateAStoreContainingOldVersionNumber() throws IOException
    {
        URL legacyStoreResource = StoreMigrator.class.getResource( "legacystore/exampledb/neostore.nodestore.db" );
        File workingFile = new File( outputDir, "neostore.nodestore.db" );
        FileUtils.copyFile( new File( legacyStoreResource.getFile() ), workingFile );

        Config config = new Config( new HashMap<String, String>(), GraphDatabaseSettings.class );

        try
        {
            Monitors monitors = new Monitors();
            new NodeStore(
                    workingFile,
                    config,
                    new DefaultIdGeneratorFactory(),
                    pageCacheRule.getPageCache( fs.get(), config ),
                    fs.get(),
                    StringLogger.DEV_NULL,
                    null,
                    StoreVersionMismatchHandler.THROW_EXCEPTION,
                    monitors );
            fail( "Should have thrown exception" );
        }
        catch ( NotCurrentStoreVersionException e )
        {
            //expected
        }
    }

    @Test
    public void neoStoreHasCorrectStoreVersionField() throws IOException
    {
<<<<<<< HEAD
        StoreFactory sf = new StoreFactory( config,
                new DefaultIdGeneratorFactory(), new DefaultWindowPoolFactory(), fs.get(), StringLogger.DEV_NULL,
                null );
        NeoStore neoStore = sf.newNeoStore( true );
=======
        File outputDir = new File( "target/var/"
                + StoreVersionTest.class.getSimpleName()
                + "test2" );
        fs.get().mkdirs( outputDir );

        File storeFileName = new File( outputDir, NeoStore.DEFAULT_NAME );

        Map<String, String> params = new HashMap<>();
        params.put( GraphDatabaseSettings.store_dir.name(), outputDir.getPath() );
        params.put( "neo_store", storeFileName.getPath() );
        Monitors monitors = new Monitors();
        Config config = new Config( params, GraphDatabaseSettings.class );
        StoreFactory sf = new StoreFactory(
                config,
                new DefaultIdGeneratorFactory(),
                pageCacheRule.getPageCache( fs.get(), config ),
                fs.get(),
                StringLogger.DEV_NULL,
                null,
                monitors );
        NeoStore neoStore = sf.createNeoStore( storeFileName );
>>>>>>> 8a6c706c
        // The first checks the instance method, the other the public one
        assertEquals( CommonAbstractStore.ALL_STORES_VERSION,
                NeoStore.versionLongToString( neoStore.getStoreVersion() ) );
        assertEquals( CommonAbstractStore.ALL_STORES_VERSION,
                NeoStore.versionLongToString( NeoStore.getStoreVersion( fs.get(),
                        new File( outputDir, NeoStore.DEFAULT_NAME ) ) ) );
    }

    @Test
    public void testProperEncodingDecodingOfVersionString()
    {
        String[] toTest = new String[]{"123", "foo", "0.9.9", "v0.A.0",
                "bar", "chris", "1234567"};
        for ( String string : toTest )
        {
            assertEquals(
                    string,
                    NeoStore.versionLongToString( NeoStore.versionStringToLong( string ) ) );
        }
    }

    @Rule public EphemeralFileSystemRule fs = new EphemeralFileSystemRule();
<<<<<<< HEAD
    private final File outputDir = new File( "target/var/" + StoreVersionTest.class.getSimpleName() ).getAbsoluteFile();
    private final Config config = configForStoreDir(
            new Config( stringMap(), GraphDatabaseSettings.class ), outputDir );
=======
    @ClassRule
    public static PageCacheRule pageCacheRule = new PageCacheRule();
>>>>>>> 8a6c706c
}<|MERGE_RESOLUTION|>--- conflicted
+++ resolved
@@ -30,10 +30,10 @@
 import org.junit.Test;
 
 import org.neo4j.graphdb.factory.GraphDatabaseSettings;
+import org.neo4j.io.fs.FileUtils;
 import org.neo4j.kernel.DefaultIdGeneratorFactory;
 import org.neo4j.kernel.configuration.Config;
 import org.neo4j.kernel.impl.storemigration.StoreMigrator;
-import org.neo4j.io.fs.FileUtils;
 import org.neo4j.kernel.impl.util.StringLogger;
 import org.neo4j.kernel.monitoring.Monitors;
 import org.neo4j.test.EphemeralFileSystemRule;
@@ -50,34 +50,16 @@
 public class StoreVersionTest
 {
     @Test
-    public void allStoresShouldHaveTheCurrentVersionIdentifier() throws IOException
+    public void allStoresShouldHaveTheCurrentVersionIdentifier()
     {
-<<<<<<< HEAD
-        StoreFactory sf = new StoreFactory( config,
-                new DefaultIdGeneratorFactory(), new DefaultWindowPoolFactory(), fs.get(), StringLogger.DEV_NULL,
-                null );
-        NeoStore neoStore = sf.newNeoStore( true );
-=======
-        File outputDir = new File( "target/var/" + StoreVersionTest.class.getSimpleName() );
-        fs.get().mkdirs( outputDir );
-
-        File storeFileName = new File( outputDir, NeoStore.DEFAULT_NAME );
-
-        Map<String, String> params = new HashMap<String, String>();
-        params.put( GraphDatabaseSettings.store_dir.name(), outputDir.getPath() );
-        params.put( "neo_store", storeFileName.getPath() );
-        Monitors monitors = new Monitors();
-        Config config = new Config( params, GraphDatabaseSettings.class );
         StoreFactory sf = new StoreFactory(
                 config,
                 new DefaultIdGeneratorFactory(),
                 pageCacheRule.getPageCache( fs.get(), config ),
                 fs.get(),
                 StringLogger.DEV_NULL,
-                null,
                 monitors );
-        NeoStore neoStore = sf.createNeoStore( storeFileName );
->>>>>>> 8a6c706c
+        NeoStore neoStore = sf.newNeoStore( true );
 
         CommonAbstractStore[] stores = {
                 neoStore.getNodeStore(),
@@ -126,36 +108,17 @@
     }
 
     @Test
-    public void neoStoreHasCorrectStoreVersionField() throws IOException
+    public void neoStoreHasCorrectStoreVersionField()
     {
-<<<<<<< HEAD
-        StoreFactory sf = new StoreFactory( config,
-                new DefaultIdGeneratorFactory(), new DefaultWindowPoolFactory(), fs.get(), StringLogger.DEV_NULL,
-                null );
-        NeoStore neoStore = sf.newNeoStore( true );
-=======
-        File outputDir = new File( "target/var/"
-                + StoreVersionTest.class.getSimpleName()
-                + "test2" );
-        fs.get().mkdirs( outputDir );
-
-        File storeFileName = new File( outputDir, NeoStore.DEFAULT_NAME );
-
-        Map<String, String> params = new HashMap<>();
-        params.put( GraphDatabaseSettings.store_dir.name(), outputDir.getPath() );
-        params.put( "neo_store", storeFileName.getPath() );
-        Monitors monitors = new Monitors();
-        Config config = new Config( params, GraphDatabaseSettings.class );
         StoreFactory sf = new StoreFactory(
                 config,
                 new DefaultIdGeneratorFactory(),
                 pageCacheRule.getPageCache( fs.get(), config ),
                 fs.get(),
                 StringLogger.DEV_NULL,
-                null,
                 monitors );
-        NeoStore neoStore = sf.createNeoStore( storeFileName );
->>>>>>> 8a6c706c
+        NeoStore neoStore = sf.newNeoStore( true );
+
         // The first checks the instance method, the other the public one
         assertEquals( CommonAbstractStore.ALL_STORES_VERSION,
                 NeoStore.versionLongToString( neoStore.getStoreVersion() ) );
@@ -178,12 +141,10 @@
     }
 
     @Rule public EphemeralFileSystemRule fs = new EphemeralFileSystemRule();
-<<<<<<< HEAD
     private final File outputDir = new File( "target/var/" + StoreVersionTest.class.getSimpleName() ).getAbsoluteFile();
     private final Config config = configForStoreDir(
             new Config( stringMap(), GraphDatabaseSettings.class ), outputDir );
-=======
+    private final Monitors monitors = new Monitors();
     @ClassRule
     public static PageCacheRule pageCacheRule = new PageCacheRule();
->>>>>>> 8a6c706c
 }