/*
 * Copyright (c) 2002-2016 "Neo Technology,"
 * Network Engine for Objects in Lund AB [http://neotechnology.com]
 *
 * This file is part of Neo4j.
 *
 * Neo4j is free software: you can redistribute it and/or modify
 * it under the terms of the GNU General Public License as published by
 * the Free Software Foundation, either version 3 of the License, or
 * (at your option) any later version.
 *
 * This program is distributed in the hope that it will be useful,
 * but WITHOUT ANY WARRANTY; without even the implied warranty of
 * MERCHANTABILITY or FITNESS FOR A PARTICULAR PURPOSE.  See the
 * GNU General Public License for more details.
 *
 * You should have received a copy of the GNU General Public License
 * along with this program.  If not, see <http://www.gnu.org/licenses/>.
 */
package org.neo4j.kernel.impl.api;

import org.junit.Test;

import java.util.Collection;
import java.util.concurrent.Callable;
import java.util.concurrent.CountDownLatch;
import java.util.concurrent.ExecutionException;
import java.util.concurrent.Executors;
import java.util.concurrent.Future;
import java.util.concurrent.ThreadLocalRandom;
import java.util.concurrent.TimeUnit;
import java.util.concurrent.TimeoutException;
import java.util.concurrent.atomic.AtomicBoolean;
import java.util.concurrent.atomic.AtomicReferenceArray;

import org.neo4j.helpers.Clock;
import org.neo4j.kernel.api.KernelTransaction;
import org.neo4j.kernel.api.KernelTransactionHandle;
import org.neo4j.kernel.api.exceptions.Status;
import org.neo4j.kernel.api.exceptions.TransactionFailureException;
import org.neo4j.kernel.api.security.AccessMode;
import org.neo4j.kernel.configuration.Config;
import org.neo4j.kernel.impl.api.state.ConstraintIndexCreator;
import org.neo4j.kernel.impl.index.IndexConfigStore;
import org.neo4j.kernel.impl.locking.Locks;
import org.neo4j.kernel.impl.locking.SimpleStatementLocksFactory;
import org.neo4j.kernel.impl.locking.StatementLocksFactory;
import org.neo4j.kernel.impl.proc.Procedures;
import org.neo4j.kernel.impl.store.TransactionId;
import org.neo4j.kernel.impl.transaction.TransactionHeaderInformationFactory;
import org.neo4j.kernel.impl.transaction.TransactionMonitor;
import org.neo4j.kernel.impl.transaction.TransactionRepresentation;
import org.neo4j.kernel.impl.transaction.log.TransactionIdStore;
import org.neo4j.kernel.impl.transaction.tracing.CommitEvent;
import org.neo4j.kernel.impl.util.JobScheduler;
import org.neo4j.kernel.lifecycle.LifeSupport;
import org.neo4j.kernel.monitoring.Monitors;
import org.neo4j.kernel.monitoring.tracing.Tracers;
import org.neo4j.logging.NullLog;
import org.neo4j.storageengine.api.StorageCommand;
import org.neo4j.storageengine.api.StorageEngine;
import org.neo4j.storageengine.api.StorageStatement;
import org.neo4j.storageengine.api.StoreReadLayer;
import org.neo4j.storageengine.api.TransactionApplicationMode;
import org.neo4j.storageengine.api.lock.ResourceLocker;
import org.neo4j.storageengine.api.txstate.ReadableTransactionState;
import org.neo4j.test.Race;

import static java.util.concurrent.TimeUnit.MILLISECONDS;
import static java.util.concurrent.TimeUnit.MINUTES;
import static java.util.concurrent.locks.LockSupport.parkNanos;
import static org.hamcrest.CoreMatchers.equalTo;
import static org.hamcrest.CoreMatchers.instanceOf;
import static org.hamcrest.CoreMatchers.not;
import static org.junit.Assert.assertEquals;
import static org.junit.Assert.assertFalse;
import static org.junit.Assert.assertNotNull;
import static org.junit.Assert.assertSame;
import static org.junit.Assert.assertThat;
import static org.junit.Assert.assertTrue;
import static org.junit.Assert.fail;
import static org.mockito.Matchers.any;
import static org.mockito.Matchers.anyCollection;
import static org.mockito.Matchers.anyLong;
import static org.mockito.Mockito.doAnswer;
import static org.mockito.Mockito.mock;
import static org.mockito.Mockito.verify;
import static org.mockito.Mockito.when;
import static org.neo4j.helpers.collection.Iterators.asSet;

public class KernelTransactionsTest
{
    @Test
    public void shouldListActiveTransactions() throws Exception
    {
        // Given
        KernelTransactions registry = newTestKernelTransactions();

        // When
        KernelTransaction first = registry.newInstance( KernelTransaction.Type.implicit, AccessMode.Static.NONE );
        KernelTransaction second = registry.newInstance( KernelTransaction.Type.implicit, AccessMode.Static.NONE );
        KernelTransaction third = registry.newInstance( KernelTransaction.Type.implicit, AccessMode.Static.NONE );

        first.close();

        // Then
        assertThat( registry.activeTransactions(), equalTo( asSet( newHandle( second ), newHandle( third ) ) ) );
    }

    @Test
    public void shouldDisposeTransactionsWhenAsked() throws Exception
    {
        // Given
        KernelTransactions registry = newKernelTransactions();

        registry.disposeAll();

        KernelTransaction first = registry.newInstance( KernelTransaction.Type.implicit, AccessMode.Static.NONE );
        KernelTransaction second = registry.newInstance( KernelTransaction.Type.implicit, AccessMode.Static.NONE );
        KernelTransaction leftOpen = registry.newInstance( KernelTransaction.Type.implicit, AccessMode.Static.NONE );
        first.close();
        second.close();

        // When
        registry.disposeAll();

        // Then
        KernelTransaction postDispose = registry.newInstance( KernelTransaction.Type.implicit, AccessMode.Static.NONE );
        assertThat( postDispose, not( equalTo( first ) ) );
        assertThat( postDispose, not( equalTo( second ) ) );

        assertTrue( leftOpen.getReasonIfTerminated() != null );
    }

    @Test
    public void shouldIncludeRandomBytesInAdditionalHeader() throws Exception
    {
        // Given
        TransactionRepresentation[] transactionRepresentation = new TransactionRepresentation[1];

        KernelTransactions registry = newKernelTransactions( newRememberingCommitProcess( transactionRepresentation ) );

        // When
        try ( KernelTransaction transaction = registry.newInstance( KernelTransaction.Type.implicit, AccessMode.Static.NONE ) )
        {
            // Just pick anything that can flag that changes have been made to this transaction
            ((KernelTransactionImplementation) transaction).txState().nodeDoCreate( 0 );
            transaction.success();
        }

        // Then
        byte[] additionalHeader = transactionRepresentation[0].additionalHeader();
        assertNotNull( additionalHeader );
        assertTrue( additionalHeader.length > 0 );
    }

    @Test
    public void shouldReuseClosedTransactionObjects() throws Exception
    {
        // GIVEN
        KernelTransactions transactions = newKernelTransactions();
        KernelTransaction a = transactions.newInstance( KernelTransaction.Type.implicit, AccessMode.Static.NONE );

        // WHEN
        a.close();
        KernelTransaction b = transactions.newInstance( KernelTransaction.Type.implicit, AccessMode.Static.NONE );

        // THEN
        assertSame( a, b );
    }

    @Test
    public void shouldTellWhenTransactionsFromSnapshotHaveBeenClosed() throws Exception
    {
        // GIVEN
        KernelTransactions transactions = newKernelTransactions();
        KernelTransaction a = transactions.newInstance( KernelTransaction.Type.implicit, AccessMode.Static.NONE );
        KernelTransaction b = transactions.newInstance( KernelTransaction.Type.implicit, AccessMode.Static.NONE );
        KernelTransaction c = transactions.newInstance( KernelTransaction.Type.implicit, AccessMode.Static.NONE );
        KernelTransactionsSnapshot snapshot = transactions.get();
        assertFalse( snapshot.allClosed() );

        // WHEN a gets closed
        a.close();
        assertFalse( snapshot.allClosed() );

        // WHEN c gets closed and (test knowing too much) that instance getting reused in another transaction "d".
        c.close();
        KernelTransaction d = transactions.newInstance( KernelTransaction.Type.implicit, AccessMode.Static.NONE );
        assertFalse( snapshot.allClosed() );

        // WHEN b finally gets closed
        b.close();
        assertTrue( snapshot.allClosed() );
    }

    @Test
    public void shouldBeAbleToSnapshotDuringHeavyLoad() throws Throwable
    {
        // GIVEN
        final KernelTransactions transactions = newKernelTransactions();
        Race race = new Race();
        final int threads = 50;
        final AtomicBoolean end = new AtomicBoolean();
        final AtomicReferenceArray<KernelTransactionsSnapshot> snapshots = new AtomicReferenceArray<>( threads );

        // Representing "transaction" threads
        for ( int i = 0; i < threads; i++ )
        {
            final int threadIndex = i;
            race.addContestant( () -> {
                ThreadLocalRandom random = ThreadLocalRandom.current();
                while ( !end.get() )
                {
                    try ( KernelTransaction transaction = transactions.newInstance( KernelTransaction.Type.implicit, AccessMode.Static.NONE ) )
                    {
                        parkNanos( MILLISECONDS.toNanos( random.nextInt( 3 ) ) );
                        if ( snapshots.get( threadIndex ) == null )
                        {
                            snapshots.set( threadIndex, transactions.get() );
                            parkNanos( MILLISECONDS.toNanos( random.nextInt( 3 ) ) );
                        }
                    }
                    catch ( TransactionFailureException e )
                    {
                        throw new RuntimeException( e );
                    }
                }
            } );
        }

        // Just checks snapshots
        race.addContestant( () -> {
            ThreadLocalRandom random = ThreadLocalRandom.current();
            int snapshotsLeft = 1_000;
            while ( snapshotsLeft > 0 )
            {
                int threadIndex = random.nextInt( threads );
                KernelTransactionsSnapshot snapshot = snapshots.get( threadIndex );
                if ( snapshot != null && snapshot.allClosed() )
                {
                    snapshotsLeft--;
                    snapshots.set( threadIndex, null );
                }
            }

            // End condition of this test can be described as:
            //   when 1000 snapshots have been seen as closed.
            // setting this boolean to true will have all other threads end as well so that race.go() will end
            end.set( true );
        } );

        // WHEN
        race.go();
    }

    @Test
    public void transactionCloseRemovesTxFromActiveTransactions() throws Exception
    {
        KernelTransactions kernelTransactions = newTestKernelTransactions();

        KernelTransaction tx1 = kernelTransactions.newInstance( KernelTransaction.Type.implicit, AccessMode.Static.NONE );
        KernelTransaction tx2 = kernelTransactions.newInstance( KernelTransaction.Type.implicit,AccessMode.Static.NONE );
        KernelTransaction tx3 = kernelTransactions.newInstance( KernelTransaction.Type.implicit,AccessMode.Static.NONE );

        tx1.close();
        tx3.close();

        assertEquals( asSet( newHandle( tx2 ) ), kernelTransactions.activeTransactions() );
    }

    @Test
    public void disposeAllMarksAllTransactionsForTermination() throws Exception
    {
        KernelTransactions kernelTransactions = newKernelTransactions();

        KernelTransaction tx1 = kernelTransactions.newInstance( KernelTransaction.Type.implicit, AccessMode.Static.NONE );
        KernelTransaction tx2 = kernelTransactions.newInstance( KernelTransaction.Type.implicit, AccessMode.Static.NONE );
        KernelTransaction tx3 = kernelTransactions.newInstance( KernelTransaction.Type.implicit, AccessMode.Static.NONE );

        kernelTransactions.disposeAll();

        assertEquals( Status.General.DatabaseUnavailable, tx1.getReasonIfTerminated() );
        assertEquals( Status.General.DatabaseUnavailable, tx2.getReasonIfTerminated() );
        assertEquals( Status.General.DatabaseUnavailable, tx3.getReasonIfTerminated() );
    }

    @Test
    public void transactionClosesUnderlyingStoreStatementWhenDisposed() throws Exception
    {
        StorageStatement storeStatement1 = mock( StorageStatement.class );
        StorageStatement storeStatement2 = mock( StorageStatement.class );
        StorageStatement storeStatement3 = mock( StorageStatement.class );

        KernelTransactions kernelTransactions = newKernelTransactions( mock( TransactionCommitProcess.class ),
                storeStatement1, storeStatement2, storeStatement3 );

        // start and close 3 transactions from different threads
        startAndCloseTransaction( kernelTransactions );
        Executors.newSingleThreadExecutor().submit( () -> startAndCloseTransaction( kernelTransactions ) ).get();
        Executors.newSingleThreadExecutor().submit( () -> startAndCloseTransaction( kernelTransactions ) ).get();

        kernelTransactions.disposeAll();

        verify( storeStatement1 ).close();
        verify( storeStatement2 ).close();
        verify( storeStatement3 ).close();
    }

    @Test
    public void threadThatBlocksNewTxsCantStartNewTxs() throws Exception
    {
        KernelTransactions kernelTransactions = newKernelTransactions();
        kernelTransactions.blockNewTransactions();
        try
        {
            kernelTransactions.newInstance( KernelTransaction.Type.implicit, AccessMode.Static.WRITE );
            fail( "Exception expected" );
        }
        catch ( Exception e )
        {
            assertThat( e, instanceOf( IllegalStateException.class ) );
        }
    }

    @Test
    public void blockNewTransactions() throws Exception
    {
        KernelTransactions kernelTransactions = newKernelTransactions();
        kernelTransactions.blockNewTransactions();

        CountDownLatch aboutToStartTx = new CountDownLatch( 1 );
        Future<KernelTransaction> txOpener = startTxInSeparateThread( kernelTransactions, aboutToStartTx );

        await( aboutToStartTx );
        assertNotDone( txOpener );

        kernelTransactions.unblockNewTransactions();
        assertNotNull( txOpener.get( 2, TimeUnit.SECONDS ) );
    }

    @Test
    public void unblockNewTransactionsFromWrongThreadThrows() throws Exception
    {
        KernelTransactions kernelTransactions = newKernelTransactions();
        kernelTransactions.blockNewTransactions();

        CountDownLatch aboutToStartTx = new CountDownLatch( 1 );
        Future<KernelTransaction> txOpener = startTxInSeparateThread( kernelTransactions, aboutToStartTx );

        await( aboutToStartTx );
        assertNotDone( txOpener );

        Future<?> wrongUnblocker = unblockTxsInSeparateThread( kernelTransactions );

        try
        {
            wrongUnblocker.get( 2, TimeUnit.SECONDS );
        }
        catch ( Exception e )
        {
            assertThat( e, instanceOf( ExecutionException.class ) );
            assertThat( e.getCause(), instanceOf( IllegalStateException.class ) );
        }
        assertNotDone( txOpener );

        kernelTransactions.unblockNewTransactions();
        assertNotNull( txOpener.get( 2, TimeUnit.SECONDS ) );
    }

    private static void startAndCloseTransaction( KernelTransactions kernelTransactions )
    {
        try
        {
            kernelTransactions.newInstance( KernelTransaction.Type.explicit, AccessMode.Static.FULL ).close();
        }
        catch ( TransactionFailureException e )
        {
            throw new RuntimeException( e );
        }
    }

    private static KernelTransactions newKernelTransactions() throws Exception
    {
        return newKernelTransactions( mock( TransactionCommitProcess.class ) );
    }

    private static KernelTransactions newTestKernelTransactions() throws Exception
    {
        return newKernelTransactions( true, mock( TransactionCommitProcess.class ), mock( StorageStatement.class ) );
    }

    private static KernelTransactions newKernelTransactions( TransactionCommitProcess commitProcess ) throws Exception
    {
        return newKernelTransactions( false, commitProcess, mock( StorageStatement.class ) );
    }

    private static KernelTransactions newKernelTransactions( TransactionCommitProcess commitProcess,
            StorageStatement firstStoreStatements, StorageStatement... otherStorageStatements ) throws Exception
    {
        return newKernelTransactions( false, commitProcess, firstStoreStatements, otherStorageStatements );
    }

    private static KernelTransactions newKernelTransactions( boolean testKernelTransactions,
            TransactionCommitProcess commitProcess, StorageStatement firstStoreStatements,
            StorageStatement... otherStorageStatements ) throws Exception
    {
        Locks locks = mock( Locks.class );
        when( locks.newClient() ).thenReturn( mock( Locks.Client.class ) );

        StoreReadLayer readLayer = mock( StoreReadLayer.class );
        when( readLayer.newStatement() ).thenReturn( firstStoreStatements, otherStorageStatements );

        StorageEngine storageEngine = mock( StorageEngine.class );
        when( storageEngine.storeReadLayer() ).thenReturn( readLayer );
        doAnswer( invocation ->
        {
            invocation.getArgumentAt( 0, Collection.class ).add( mock( StorageCommand.class ) );
            return null;
        } ).when( storageEngine ).createCommands(
                anyCollection(),
                any( ReadableTransactionState.class ),
                any( StorageStatement.class ),
                any( ResourceLocker.class ),
                anyLong() );

        return newKernelTransactions( locks, storageEngine, commitProcess, testKernelTransactions );
    }

    private static KernelTransactions newKernelTransactions( Locks locks, StorageEngine storageEngine,
            TransactionCommitProcess commitProcess, boolean testKernelTransactions )
    {
        LifeSupport life = new LifeSupport();
        life.start();

        TransactionIdStore transactionIdStore = mock( TransactionIdStore.class );
        when( transactionIdStore.getLastCommittedTransaction() ).thenReturn( new TransactionId( 0, 0, 0 ) );

        Tracers tracers = new Tracers( "null", NullLog.getInstance(), new Monitors(), mock( JobScheduler.class ) );
        StatementLocksFactory statementLocksFactory = new SimpleStatementLocksFactory( locks );

        if ( testKernelTransactions )
        {
            return new TestKernelTransactions( statementLocksFactory, null, null, null,
                    TransactionHeaderInformationFactory.DEFAULT,
                    commitProcess, null, null, new TransactionHooks(), mock( TransactionMonitor.class ), life,
                    tracers, storageEngine, new Procedures(), transactionIdStore, Clock.SYSTEM_CLOCK );
        }
<<<<<<< HEAD
        return new KernelTransactions( locks,
                null, null, null, TransactionHeaderInformationFactory.DEFAULT,
=======
        return new KernelTransactions( statementLocksFactory, null, null, null,
                TransactionHeaderInformationFactory.DEFAULT,
>>>>>>> 4a87b497
                commitProcess, null, null, new TransactionHooks(), mock( TransactionMonitor.class ), life,
                tracers, storageEngine, new Procedures(), transactionIdStore, Clock.SYSTEM_CLOCK );
    }

    private static TransactionCommitProcess newRememberingCommitProcess( final TransactionRepresentation[] slot )
            throws TransactionFailureException
    {
        TransactionCommitProcess commitProcess = mock( TransactionCommitProcess.class );

        when( commitProcess.commit(
                any( TransactionToApply.class ), any( CommitEvent.class ),
                any( TransactionApplicationMode.class ) ) )
                .then( invocation -> {
                    slot[0] = ((TransactionToApply) invocation.getArguments()[0]).transactionRepresentation();
                    return 1L;
                } );

        return commitProcess;
    }

    private static Future<KernelTransaction> startTxInSeparateThread( final KernelTransactions kernelTransactions,
            final CountDownLatch aboutToStartTx )
    {
        return Executors.newSingleThreadExecutor().submit( new Callable<KernelTransaction>()
        {
            @Override
            public KernelTransaction call()
            {
                aboutToStartTx.countDown();
                return kernelTransactions.newInstance( KernelTransaction.Type.explicit, AccessMode.Static.WRITE );
            }
        } );
    }

    private static Future<?> unblockTxsInSeparateThread( final KernelTransactions kernelTransactions )
    {
        return Executors.newSingleThreadExecutor().submit( new Runnable()
        {
            @Override
            public void run()
            {
                kernelTransactions.unblockNewTransactions();
            }
        } );
    }

    private void await( CountDownLatch latch ) throws InterruptedException
    {
        assertTrue( latch.await( 1, MINUTES ) );
    }

    private static void assertNotDone( Future<?> future )
    {
        try
        {
            future.get( 2, TimeUnit.SECONDS );
            fail( "Exception expected" );
        }
        catch ( Exception e )
        {
            assertThat( e, instanceOf( TimeoutException.class ) );
        }
    }

    private static KernelTransactionHandle newHandle( KernelTransaction tx )
    {
        return new TestKernelTransactionHandle( tx );
    }

    private static class TestKernelTransactions extends KernelTransactions
    {
<<<<<<< HEAD
        public TestKernelTransactions( Locks locks, ConstraintIndexCreator constraintIndexCreator,
=======
        TestKernelTransactions( StatementLocksFactory statementLocksFactory,
                ConstraintIndexCreator constraintIndexCreator,
>>>>>>> 4a87b497
                StatementOperationParts statementOperations, SchemaWriteGuard schemaWriteGuard,
                TransactionHeaderInformationFactory txHeaderFactory,
                TransactionCommitProcess transactionCommitProcess,
                IndexConfigStore indexConfigStore,
                LegacyIndexProviderLookup legacyIndexProviderLookup, TransactionHooks hooks,
                TransactionMonitor transactionMonitor, LifeSupport dataSourceLife,
                Tracers tracers, StorageEngine storageEngine, Procedures procedures,
                TransactionIdStore transactionIdStore, Clock clock )
        {
<<<<<<< HEAD
            super( locks, constraintIndexCreator, statementOperations, schemaWriteGuard, txHeaderFactory,
                    transactionCommitProcess, indexConfigStore, legacyIndexProviderLookup, hooks, transactionMonitor,
                    dataSourceLife, tracers, storageEngine, procedures, transactionIdStore, clock );
=======
            super( statementLocksFactory, constraintIndexCreator, statementOperations, schemaWriteGuard,
                    txHeaderFactory, transactionCommitProcess, indexConfigStore, legacyIndexProviderLookup, hooks,
                    transactionMonitor, dataSourceLife, tracers, storageEngine, procedures, transactionIdStore,
                    config, clock );
>>>>>>> 4a87b497
        }

        @Override
        KernelTransactionHandle createHandle( KernelTransactionImplementation tx )
        {
            return new TestKernelTransactionHandle( tx );
        }
    }
}<|MERGE_RESOLUTION|>--- conflicted
+++ resolved
@@ -446,13 +446,8 @@
                     commitProcess, null, null, new TransactionHooks(), mock( TransactionMonitor.class ), life,
                     tracers, storageEngine, new Procedures(), transactionIdStore, Clock.SYSTEM_CLOCK );
         }
-<<<<<<< HEAD
-        return new KernelTransactions( locks,
+        return new KernelTransactions( statementLocksFactory,
                 null, null, null, TransactionHeaderInformationFactory.DEFAULT,
-=======
-        return new KernelTransactions( statementLocksFactory, null, null, null,
-                TransactionHeaderInformationFactory.DEFAULT,
->>>>>>> 4a87b497
                 commitProcess, null, null, new TransactionHooks(), mock( TransactionMonitor.class ), life,
                 tracers, storageEngine, new Procedures(), transactionIdStore, Clock.SYSTEM_CLOCK );
     }
@@ -524,12 +519,8 @@
 
     private static class TestKernelTransactions extends KernelTransactions
     {
-<<<<<<< HEAD
-        public TestKernelTransactions( Locks locks, ConstraintIndexCreator constraintIndexCreator,
-=======
-        TestKernelTransactions( StatementLocksFactory statementLocksFactory,
+        public TestKernelTransactions( StatementLocksFactory statementLocksFactory,
                 ConstraintIndexCreator constraintIndexCreator,
->>>>>>> 4a87b497
                 StatementOperationParts statementOperations, SchemaWriteGuard schemaWriteGuard,
                 TransactionHeaderInformationFactory txHeaderFactory,
                 TransactionCommitProcess transactionCommitProcess,
@@ -539,16 +530,9 @@
                 Tracers tracers, StorageEngine storageEngine, Procedures procedures,
                 TransactionIdStore transactionIdStore, Clock clock )
         {
-<<<<<<< HEAD
-            super( locks, constraintIndexCreator, statementOperations, schemaWriteGuard, txHeaderFactory,
+            super( statementLocksFactory, constraintIndexCreator, statementOperations, schemaWriteGuard, txHeaderFactory,
                     transactionCommitProcess, indexConfigStore, legacyIndexProviderLookup, hooks, transactionMonitor,
                     dataSourceLife, tracers, storageEngine, procedures, transactionIdStore, clock );
-=======
-            super( statementLocksFactory, constraintIndexCreator, statementOperations, schemaWriteGuard,
-                    txHeaderFactory, transactionCommitProcess, indexConfigStore, legacyIndexProviderLookup, hooks,
-                    transactionMonitor, dataSourceLife, tracers, storageEngine, procedures, transactionIdStore,
-                    config, clock );
->>>>>>> 4a87b497
         }
 
         @Override
