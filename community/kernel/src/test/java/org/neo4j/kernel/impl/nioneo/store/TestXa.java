--- conflicted
+++ resolved
@@ -298,25 +298,16 @@
         assertTrue( file.delete() );
     }
 
-    public static void renameCopiedLogicalLog( Pair<Pair<File, File>, Pair<File, File>> backedUpLogFiles )
-    {
-<<<<<<< HEAD
-        Pair<File, File> active = backedUpLogFiles.first();
-        assertTrue( active.other().renameTo( active.first() ) );
-        
-        Pair<File, File> current = backedUpLogFiles.other();
-        assertTrue( current.other().renameTo( current.first() ) );
-=======
-        for ( File file : new File( path() ).listFiles() )
+    public static void renameCopiedLogicalLog( String storeDir )
+    {
+        for ( File file : new File( storeDir ).listFiles() )
         {
             if ( file.getName().contains( ".bak." ) )
             {
-                String nameWithoutBak =
-                        file.getName().replaceAll( "\\.bak", "" );
-                assertTrue( file.renameTo( new File( file( nameWithoutBak ) ) ) );
+                String nameWithoutBak = file.getName().replaceAll( "\\.bak", "" );
+                assertTrue( file.renameTo( new File( file.getParent(), nameWithoutBak ) ) );
             }
         }
->>>>>>> 8c317754
     }
 
     private void truncateLogicalLog( int size ) throws IOException
@@ -431,11 +422,11 @@
         xaCon.getNodeConsumer().deleteNode( node2 );
         xaRes.end( xid, XAResource.TMSUCCESS );
         xaRes.commit( xid, true );
-        Pair<Pair<File, File>, Pair<File, File>> copy = copyLogicalLog( path() );
+        copyLogicalLog( path() );
         xaCon.clearAllTransactions();
         ds.close();
         deleteLogicalLogIfExist();
-        renameCopiedLogicalLog( copy );
+        renameCopiedLogicalLog( path() );
         ds = newNeoStore();
 //        ds = new NeoStoreXaDataSource( file( "neo" ), file( "nioneo_logical.log" ),
 //            lockManager, lockReleaser );
@@ -488,16 +479,11 @@
             "string2" );
         xaRes.end( xid, XAResource.TMSUCCESS );
         xaRes.prepare( xid );
-<<<<<<< HEAD
-        Pair<Pair<File, File>, Pair<File, File>> copy = copyLogicalLog( path() );
-=======
-        ds.rotateLogicalLog();
-        copyLogicalLog();
->>>>>>> 8c317754
+        copyLogicalLog( path() );
         xaCon.clearAllTransactions();
         ds.close();
         deleteLogicalLogIfExist();
-        renameCopiedLogicalLog( copy );
+        renameCopiedLogicalLog( path() );
         ds = newNeoStore();
 //        ds = new NeoStoreXaDataSource( file( "neo" ), file( "nioneo_logical.log" ),
 //            lockManager, lockReleaser );
@@ -535,10 +521,10 @@
             "string2" );
         xaRes.end( xid, XAResource.TMSUCCESS );
         xaCon.clearAllTransactions();
-        Pair<Pair<File, File>, Pair<File, File>> copy = copyLogicalLog( path() );
+        copyLogicalLog( path() );
         ds.close();
         deleteLogicalLogIfExist();
-        renameCopiedLogicalLog( copy );
+        renameCopiedLogicalLog( path() );
         ds = newNeoStore();
 //        ds = new NeoStoreXaDataSource( file( "neo" ), file( "nioneo_logical.log" ),
 //            lockManager, lockReleaser );
@@ -558,11 +544,11 @@
         xaRes.end( xid, XAResource.TMSUCCESS );
         xaRes.prepare( xid );
         xaCon.clearAllTransactions();
-        Pair<Pair<File, File>, Pair<File, File>> copy = copyLogicalLog( path() );
+        copyLogicalLog( path() );
         xaCon.clearAllTransactions();
         ds.close();
         deleteLogicalLogIfExist();
-        renameCopiedLogicalLog( copy );
+        renameCopiedLogicalLog( path() );
         truncateLogicalLog( 40 );
         ds = newNeoStore();
 //        ds = new NeoStoreXaDataSource( file( "neo" ), file( "nioneo_logical.log" ),
@@ -584,11 +570,11 @@
         xaRes.end( xid, XAResource.TMSUCCESS );
         xaRes.prepare( xid );
         xaCon.clearAllTransactions();
-        Pair<Pair<File, File>, Pair<File, File>> copy = copyLogicalLog( path() );
+        copyLogicalLog( path() );
         xaCon.clearAllTransactions();
         ds.close();
         deleteLogicalLogIfExist();
-        renameCopiedLogicalLog( copy );
+        renameCopiedLogicalLog( path() );
         truncateLogicalLog( 37 );
         ds = newNeoStore();
 //        ds = new NeoStoreXaDataSource( file( "neo" ), file( "nioneo_logical.log" ),
@@ -614,11 +600,11 @@
             index( "prop1" ), "string value 1" );
         xaRes.end( xid, XAResource.TMSUCCESS );
         xaRes.prepare( xid );
-        Pair<Pair<File, File>, Pair<File, File>> copy = copyLogicalLog( path() );
+        copyLogicalLog( path() );
         xaCon.clearAllTransactions();
         ds.close();
         deleteLogicalLogIfExist();
-        renameCopiedLogicalLog( copy );
+        renameCopiedLogicalLog( path() );
         truncateLogicalLog( 188 ); // master (w/ shortstring) says 155
         ds = newNeoStore();
 //        ds = new NeoStoreXaDataSource( file( "neo" ), file( "nioneo_logical.log" ),
@@ -645,10 +631,10 @@
         xaRes.end( xid, XAResource.TMSUCCESS );
         xaRes.prepare( xid );
         xaRes.commit( xid, false );
-        Pair<Pair<File, File>, Pair<File, File>> copy = copyLogicalLog( path() );
+        copyLogicalLog( path() );
         ds.close();
         deleteLogicalLogIfExist();
-        renameCopiedLogicalLog( copy );
+        renameCopiedLogicalLog( path() );
         truncateLogicalLog( 224 ); // master (w/ shortstring) says 171
         ds = newNeoStore();
 //        ds = new NeoStoreXaDataSource( file( "neo" ), file( "nioneo_logical.log" ),
