--- conflicted
+++ resolved
@@ -654,8 +654,6 @@
         db.unregisterTransactionEventHandler( handler );
     }
 
-<<<<<<< HEAD
-=======
     @Test
     public void shouldAccessAssignedLabels() throws Exception
     {
@@ -806,8 +804,7 @@
             active = false;
         }
     }
-    
->>>>>>> 8a6c706c
+
     public static final @ClassRule DatabaseRule dbRule = new ImpermanentDatabaseRule()
     {
         @Override
