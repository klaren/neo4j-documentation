--- conflicted
+++ resolved
@@ -41,12 +41,8 @@
 import org.neo4j.kernel.impl.constraints.ConstraintSemantics;
 import org.neo4j.kernel.impl.locking.LockGroup;
 import org.neo4j.kernel.impl.locking.NoOpClient;
-<<<<<<< HEAD
 import org.neo4j.kernel.impl.store.MetaDataStore;
 import org.neo4j.kernel.impl.store.NeoStores;
-=======
-import org.neo4j.kernel.impl.store.NeoStore;
->>>>>>> abdb1ce6
 import org.neo4j.kernel.impl.transaction.TransactionHeaderInformationFactory;
 import org.neo4j.kernel.impl.transaction.TransactionMonitor;
 import org.neo4j.kernel.impl.transaction.TransactionRepresentation;
@@ -56,6 +52,7 @@
 import org.neo4j.kernel.impl.transaction.tracing.TransactionTracer;
 import org.neo4j.test.DoubleLatch;
 
+import static java.util.concurrent.TimeUnit.MILLISECONDS;
 import static org.junit.Assert.assertEquals;
 import static org.junit.Assert.assertTrue;
 import static org.mockito.Matchers.anyListOf;
@@ -66,8 +63,6 @@
 import static org.mockito.Mockito.verifyNoMoreInteractions;
 import static org.mockito.Mockito.verifyZeroInteractions;
 import static org.mockito.Mockito.when;
-
-import static java.util.concurrent.TimeUnit.MILLISECONDS;
 
 public class KernelTransactionImplementationTest
 {
@@ -363,10 +358,6 @@
         assertEquals( startingTime+5, commitProcess.transaction.getTimeCommitted() );
     }
 
-<<<<<<< HEAD
-    private final NeoStores neoStores = mock( NeoStores.class );
-    private final MetaDataStore metaDataStore = mock( MetaDataStore.class );
-=======
     @Test
     public void shouldNotReturnTransactionInstanceWithTerminationMarkToPool() throws Exception
     {
@@ -381,8 +372,8 @@
         verifyZeroInteractions( pool );
     }
 
-    private final NeoStore neoStore = mock( NeoStore.class );
->>>>>>> abdb1ce6
+    private final NeoStores neoStores = mock( NeoStores.class );
+    private final MetaDataStore metaDataStore = mock( MetaDataStore.class );
     private final TransactionHooks hooks = new TransactionHooks();
     private final TransactionRecordState recordState = mock( TransactionRecordState.class );
     private final LegacyIndexTransactionState legacyIndexState = mock( LegacyIndexTransactionState.class );
@@ -392,7 +383,7 @@
     private final TransactionHeaderInformationFactory headerInformationFactory =
             mock( TransactionHeaderInformationFactory.class );
     private final FakeClock clock = new FakeClock();
-    private final Pool pool = mock( Pool.class );
+    private final Pool<KernelTransactionImplementation> pool = mock( Pool.class );
 
     @Before
     public void before()
@@ -408,15 +399,9 @@
         when(readLayer.acquireStatement()).thenReturn( mock(StoreStatement.class) );
 
         KernelTransactionImplementation transaction = new KernelTransactionImplementation(
-<<<<<<< HEAD
                 null, null, null, null, null, recordState, null, neoStores, new NoOpClient(),
                 hooks, null, headerInformationFactory, commitProcess, transactionMonitor, readLayer, legacyIndexState,
-                mock( Pool.class ), mock(ConstraintSemantics.class), clock, TransactionTracer.NULL, new ProcedureCache() );
-=======
-                null, null, null, null, null, recordState, recordStateAccessor, null, neoStore, new NoOpClient(),
-                hooks, null, headerInformationFactory, commitProcess, transactionMonitor, null, null,
-                legacyIndexState, pool, clock, TransactionTracer.NULL );
->>>>>>> abdb1ce6
+                pool, mock(ConstraintSemantics.class), clock, TransactionTracer.NULL, new ProcedureCache() );
         transaction.initialize( 0 );
         return transaction;
     }
