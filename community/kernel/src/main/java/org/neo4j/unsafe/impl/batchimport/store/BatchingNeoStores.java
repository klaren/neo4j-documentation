/*
 * Copyright (c) 2002-2016 "Neo Technology,"
 * Network Engine for Objects in Lund AB [http://neotechnology.com]
 *
 * This file is part of Neo4j.
 *
 * Neo4j is free software: you can redistribute it and/or modify
 * it under the terms of the GNU General Public License as published by
 * the Free Software Foundation, either version 3 of the License, or
 * (at your option) any later version.
 *
 * This program is distributed in the hope that it will be useful,
 * but WITHOUT ANY WARRANTY; without even the implied warranty of
 * MERCHANTABILITY or FITNESS FOR A PARTICULAR PURPOSE.  See the
 * GNU General Public License for more details.
 *
 * You should have received a copy of the GNU General Public License
 * along with this program.  If not, see <http://www.gnu.org/licenses/>.
 */
package org.neo4j.unsafe.impl.batchimport.store;

import java.io.File;
import java.io.IOException;

import org.neo4j.graphdb.factory.GraphDatabaseSettings;
import org.neo4j.helpers.Service;
import org.neo4j.io.fs.FileSystemAbstraction;
import org.neo4j.io.pagecache.PageCache;
import org.neo4j.io.pagecache.tracing.DefaultPageCacheTracer;
import org.neo4j.io.pagecache.tracing.PageCacheTracer;
import org.neo4j.kernel.api.labelscan.LabelScanStore;
import org.neo4j.kernel.configuration.Config;
import org.neo4j.kernel.extension.KernelExtensionFactory;
import org.neo4j.kernel.extension.KernelExtensions;
import org.neo4j.kernel.extension.UnsatisfiedDependencyStrategies;
import org.neo4j.kernel.extension.dependency.HighestSelectionStrategy;
import org.neo4j.kernel.impl.api.index.IndexStoreView;
import org.neo4j.kernel.impl.api.scan.LabelScanStoreProvider;
import org.neo4j.kernel.impl.factory.DatabaseInfo;
import org.neo4j.kernel.impl.logging.LogService;
import org.neo4j.kernel.impl.pagecache.ConfiguringPageCacheFactory;
import org.neo4j.kernel.impl.spi.KernelContext;
import org.neo4j.kernel.impl.spi.SimpleKernelContext;
import org.neo4j.kernel.impl.store.NeoStores;
import org.neo4j.kernel.impl.store.NodeStore;
import org.neo4j.kernel.impl.store.PropertyStore;
import org.neo4j.kernel.impl.store.RecordStore;
import org.neo4j.kernel.impl.store.RelationshipStore;
import org.neo4j.kernel.impl.store.StoreFactory;
import org.neo4j.kernel.impl.store.UnderlyingStorageException;
import org.neo4j.kernel.impl.store.counts.CountsTracker;
import org.neo4j.kernel.impl.store.record.RelationshipGroupRecord;
import org.neo4j.kernel.impl.util.Dependencies;
import org.neo4j.kernel.impl.util.OsBeanUtil;
import org.neo4j.kernel.lifecycle.LifeSupport;
import org.neo4j.logging.LogProvider;
import org.neo4j.logging.NullLogProvider;
import org.neo4j.unsafe.impl.batchimport.AdditionalInitialIds;
import org.neo4j.unsafe.impl.batchimport.Configuration;
import org.neo4j.unsafe.impl.batchimport.ParallelBatchImporter;
import org.neo4j.unsafe.impl.batchimport.store.BatchingTokenRepository.BatchingLabelTokenRepository;
import org.neo4j.unsafe.impl.batchimport.store.BatchingTokenRepository.BatchingPropertyKeyTokenRepository;
import org.neo4j.unsafe.impl.batchimport.store.BatchingTokenRepository.BatchingRelationshipTypeTokenRepository;
import org.neo4j.unsafe.impl.batchimport.store.io.IoTracer;

import static java.lang.Math.max;
import static java.lang.Math.min;
import static java.lang.String.valueOf;
import static org.neo4j.graphdb.factory.GraphDatabaseSettings.dense_node_threshold;
import static org.neo4j.graphdb.factory.GraphDatabaseSettings.mapped_memory_page_size;
import static org.neo4j.graphdb.factory.GraphDatabaseSettings.pagecache_memory;
import static org.neo4j.helpers.collection.MapUtil.stringMap;

/**
 * Creator and accessor of {@link NeoStores} with some logic to provide very batch friendly services to the
 * {@link NeoStores} when instantiating it. Different services for specific purposes.
 */
public class BatchingNeoStores implements AutoCloseable
{
    private final FileSystemAbstraction fileSystem;
    private final BatchingPropertyKeyTokenRepository propertyKeyRepository;
    private final BatchingLabelTokenRepository labelRepository;
    private final BatchingRelationshipTypeTokenRepository relationshipTypeRepository;
    private final LogProvider logProvider;
    private final File storeDir;
    private final Config neo4jConfig;
    private final PageCache pageCache;
    private final NeoStores neoStores;
    private final LifeSupport life = new LifeSupport();
    private final LabelScanStore labelScanStore;
    private final IoTracer ioTracer;

    public BatchingNeoStores( FileSystemAbstraction fileSystem, File storeDir, Configuration config,
            LogService logService, AdditionalInitialIds initialIds, Config dbConfig )
    {
        this.fileSystem = fileSystem;
        this.logProvider = logService.getInternalLogProvider();
        this.storeDir = storeDir;
        long pageSize = config.pageSize();
        // 30 is the minimum number of pages the page cache wants to keep free at all times.
        // Having less than that might result in an evicted page will reading, which would mean
        // unnecessary re-reading. Having slightly more leaves some leg room.
        long optimalMappedMemorySize = pageSize * 40;
<<<<<<< HEAD
        this.neo4jConfig = dbConfig.with( stringMap(
=======
        long limitedMemorySize = max(
                2 * pageSize, // page cache requires at the very least memory enough for two pages
                applyEnvironmentLimitationsTo( optimalMappedMemorySize ) );
        this.neo4jConfig = new Config( stringMap( dbConfig.getParams(),
>>>>>>> f77be365
                dense_node_threshold.name(), valueOf( config.denseNodeThreshold() ),
                pagecache_memory.name(), valueOf( limitedMemorySize ),
                mapped_memory_page_size.name(), valueOf( pageSize ) ),
                GraphDatabaseSettings.class );
        final PageCacheTracer tracer = new DefaultPageCacheTracer();
        this.pageCache = createPageCache( fileSystem, neo4jConfig, logProvider, tracer );
        this.ioTracer = tracer::bytesWritten;
        this.neoStores = newNeoStores( pageCache );
        if ( alreadyContainsData( neoStores ) )
        {
            neoStores.close();
            throw new IllegalStateException( storeDir + " already contains data, cannot do import here" );
        }
        try
        {
            neoStores.rebuildCountStoreIfNeeded();
        }
        catch ( IOException e )
        {
            throw new UnderlyingStorageException( e );
        }
        neoStores.getMetaDataStore().setLastCommittedAndClosedTransactionId(
                initialIds.lastCommittedTransactionId(), initialIds.lastCommittedTransactionChecksum(),
                initialIds.lastCommittedTransactionLogVersion(), initialIds.lastCommittedTransactionLogByteOffset() );
        this.propertyKeyRepository = new BatchingPropertyKeyTokenRepository(
                neoStores.getPropertyKeyTokenStore(), initialIds.highPropertyKeyTokenId() );
        this.labelRepository = new BatchingLabelTokenRepository(
                neoStores.getLabelTokenStore(), initialIds.highLabelTokenId() );
        this.relationshipTypeRepository = new BatchingRelationshipTypeTokenRepository(
                neoStores.getRelationshipTypeTokenStore(), initialIds.highRelationshipTypeTokenId() );

        // Initialize kernel extensions
        Dependencies dependencies = new Dependencies();
        dependencies.satisfyDependency( neo4jConfig );
        dependencies.satisfyDependency( fileSystem );
        dependencies.satisfyDependency( this );
        dependencies.satisfyDependency( logService );
        dependencies.satisfyDependency( IndexStoreView.EMPTY );
        KernelContext kernelContext = new SimpleKernelContext( fileSystem, storeDir, DatabaseInfo.UNKNOWN );
        @SuppressWarnings( { "unchecked", "rawtypes" } )
        KernelExtensions extensions = life.add( new KernelExtensions(
                kernelContext, (Iterable) Service.load( KernelExtensionFactory.class ),
                dependencies, UnsatisfiedDependencyStrategies.ignore() ) );
        life.start();
        labelScanStore = life.add( extensions.resolveDependency( LabelScanStoreProvider.class,
                HighestSelectionStrategy.getInstance() ).getLabelScanStore() );
    }

    /**
     * An attempt to limit amount of memory used by the page cache in a severely limited environment.
     * This shouldn't be a problem in most scenarios since the optimal mapped memory size is in the range
     * of 100-200 MiB and so shouldn't impose a noticeable dent in memory usage.
     *
     * @param optimalMappedMemorySize amount of mapped memory that would be considered optimal for the import.
     * @return in most cases the optimal size, although in some very limited environments a smaller size.
     */
    private long applyEnvironmentLimitationsTo( long optimalMappedMemorySize )
    {
        long freePhysicalMemory = OsBeanUtil.getFreePhysicalMemory();
        if ( freePhysicalMemory == OsBeanUtil.VALUE_UNAVAILABLE )
        {
            // We have no idea how much free memory there is, let's simply go with what we'd like to have
            return optimalMappedMemorySize;
        }
        // We got a hint about amount of free memory. Let's acquire tops a fifth of the free memory
        // since other parts of the importer also needs memory to function.
        return min( optimalMappedMemorySize, freePhysicalMemory / 5 );
    }

    private static PageCache createPageCache( FileSystemAbstraction fileSystem, Config config, LogProvider log,
            PageCacheTracer tracer )
    {
        return new ConfiguringPageCacheFactory( fileSystem, config, tracer,
                log.getLog( BatchingNeoStores.class ) ).getOrCreatePageCache();
    }

    private boolean alreadyContainsData( NeoStores neoStores )
    {
        return neoStores.getNodeStore().getHighId() > 0 || neoStores.getRelationshipStore().getHighId() > 0;
    }

    /**
     * A way to create the underlying {@link NeoStores} files in the {@link FileSystemAbstraction file system}
     * before instantiating the real one. This allows some store contents to be populated before an import.
     * Useful for store migration where the {@link ParallelBatchImporter} is used as migrator and some of
     * its data need to be communicated by copying a store file.
     */
    public static void createStore( FileSystemAbstraction fileSystem, String storeDir, Config dbConfig )
            throws IOException
    {
        try ( PageCache pageCache = createPageCache( fileSystem, dbConfig, NullLogProvider.getInstance(),
                PageCacheTracer.NULL ) )
        {
            StoreFactory storeFactory =
                    new StoreFactory( fileSystem, new File( storeDir ), pageCache, NullLogProvider.getInstance() );
            try ( NeoStores neoStores = storeFactory.openAllNeoStores( true ) )
            {
                neoStores.getMetaDataStore();
                neoStores.getLabelTokenStore();
                neoStores.getNodeStore();
                neoStores.getPropertyStore();
                neoStores.getRelationshipGroupStore();
                neoStores.getRelationshipStore();
                neoStores.getSchemaStore();
            }
        }
    }

    private NeoStores newNeoStores( PageCache pageCache )
    {
        BatchingIdGeneratorFactory idGeneratorFactory = new BatchingIdGeneratorFactory( fileSystem );
        StoreFactory storeFactory =
                new StoreFactory( storeDir, neo4jConfig, idGeneratorFactory, pageCache, fileSystem, logProvider );
        return storeFactory.openAllNeoStores( true );
    }

    public IoTracer getIoTracer()
    {
        return ioTracer;
    }

    public NodeStore getNodeStore()
    {
        return neoStores.getNodeStore();
    }

    public PropertyStore getPropertyStore()
    {
        return neoStores.getPropertyStore();
    }

    public BatchingPropertyKeyTokenRepository getPropertyKeyRepository()
    {
        return propertyKeyRepository;
    }

    public BatchingLabelTokenRepository getLabelRepository()
    {
        return labelRepository;
    }

    public BatchingRelationshipTypeTokenRepository getRelationshipTypeRepository()
    {
        return relationshipTypeRepository;
    }

    public RelationshipStore getRelationshipStore()
    {
        return neoStores.getRelationshipStore();
    }

    public RecordStore<RelationshipGroupRecord> getRelationshipGroupStore()
    {
        return neoStores.getRelationshipGroupStore();
    }

    public CountsTracker getCountsStore()
    {
        return neoStores.getCounts();
    }

    @Override
    public void close() throws IOException
    {
        // Flush out all pending changes
        propertyKeyRepository.close();
        labelRepository.close();
        relationshipTypeRepository.close();

        // Close the neo store
        life.shutdown();
        neoStores.close();
        pageCache.close();
    }

    public long getLastCommittedTransactionId()
    {
        return neoStores.getMetaDataStore().getLastCommittedTransactionId();
    }

    public LabelScanStore getLabelScanStore()
    {
        return labelScanStore;
    }
}<|MERGE_RESOLUTION|>--- conflicted
+++ resolved
@@ -101,14 +101,10 @@
         // Having less than that might result in an evicted page will reading, which would mean
         // unnecessary re-reading. Having slightly more leaves some leg room.
         long optimalMappedMemorySize = pageSize * 40;
-<<<<<<< HEAD
-        this.neo4jConfig = dbConfig.with( stringMap(
-=======
         long limitedMemorySize = max(
                 2 * pageSize, // page cache requires at the very least memory enough for two pages
                 applyEnvironmentLimitationsTo( optimalMappedMemorySize ) );
         this.neo4jConfig = new Config( stringMap( dbConfig.getParams(),
->>>>>>> f77be365
                 dense_node_threshold.name(), valueOf( config.denseNodeThreshold() ),
                 pagecache_memory.name(), valueOf( limitedMemorySize ),
                 mapped_memory_page_size.name(), valueOf( pageSize ) ),
