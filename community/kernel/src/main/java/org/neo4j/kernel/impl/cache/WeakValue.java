/**
 * Copyright (c) 2002-2014 "Neo Technology,"
 * Network Engine for Objects in Lund AB [http://neotechnology.com]
 *
 * This file is part of Neo4j.
 *
 * Neo4j is free software: you can redistribute it and/or modify
 * it under the terms of the GNU General Public License as published by
 * the Free Software Foundation, either version 3 of the License, or
 * (at your option) any later version.
 *
 * This program is distributed in the hope that it will be useful,
 * but WITHOUT ANY WARRANTY; without even the implied warranty of
 * MERCHANTABILITY or FITNESS FOR A PARTICULAR PURPOSE.  See the
 * GNU General Public License for more details.
 *
 * You should have received a copy of the GNU General Public License
 * along with this program.  If not, see <http://www.gnu.org/licenses/>.
 */
package org.neo4j.kernel.impl.cache;

import java.lang.ref.ReferenceQueue;
import java.lang.ref.WeakReference;

<<<<<<< HEAD
public class WeakValue<K,V> extends WeakReference<V> implements ReferenceWithKey<K,V>
=======
public class WeakValue<K, V> extends WeakReference<V> implements ReferenceWithKey<K, V>
>>>>>>> 282724cf
{
    public static Factory WEAK_VALUE_FACTORY = new Factory()
    {
        @Override
        public <FK, FV> WeakValue<FK, FV> newReference( FK key, FV value, ReferenceQueue<? super FV> queue )
        {
            return new WeakValue<FK, FV>( key, value, queue );
        }
    };

    public final K key;

<<<<<<< HEAD
    public static Factory WEAK_VALUE_FACTORY = new Factory()
    {
        @Override
        public <FK, FV> WeakValue<FK, FV> newReference( FK key, FV value, ReferenceQueue<? super FV> queue )
        {
            return new WeakValue<>( key, value, queue );
        }
    };

    private WeakValue( K key, V value, ReferenceQueue<? super V> queue )
=======
    public WeakValue( K key, V value, ReferenceQueue<? super V> queue )
>>>>>>> 282724cf
    {
        super( value, queue );
        this.key = key;
    }

    private WeakValue( K key, V value )
    {
        super( value );
        this.key = key;
    }

    @Override
    public K key()
    {
        return key;
    }
}<|MERGE_RESOLUTION|>--- conflicted
+++ resolved
@@ -22,24 +22,8 @@
 import java.lang.ref.ReferenceQueue;
 import java.lang.ref.WeakReference;
 
-<<<<<<< HEAD
-public class WeakValue<K,V> extends WeakReference<V> implements ReferenceWithKey<K,V>
-=======
 public class WeakValue<K, V> extends WeakReference<V> implements ReferenceWithKey<K, V>
->>>>>>> 282724cf
 {
-    public static Factory WEAK_VALUE_FACTORY = new Factory()
-    {
-        @Override
-        public <FK, FV> WeakValue<FK, FV> newReference( FK key, FV value, ReferenceQueue<? super FV> queue )
-        {
-            return new WeakValue<FK, FV>( key, value, queue );
-        }
-    };
-
-    public final K key;
-
-<<<<<<< HEAD
     public static Factory WEAK_VALUE_FACTORY = new Factory()
     {
         @Override
@@ -49,10 +33,9 @@
         }
     };
 
+    public final K key;
+
     private WeakValue( K key, V value, ReferenceQueue<? super V> queue )
-=======
-    public WeakValue( K key, V value, ReferenceQueue<? super V> queue )
->>>>>>> 282724cf
     {
         super( value, queue );
         this.key = key;
