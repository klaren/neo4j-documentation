--- conflicted
+++ resolved
@@ -71,11 +71,7 @@
     private final AbstractTransactionManager transactionManager;
     private final ThreadToStatementContextBridge stmtProvider;
     protected final TransactionOutcome transactionOutcome = new TransactionOutcome();
-<<<<<<< HEAD
-=======
-    private final TransactionState state;
     private boolean closed;
->>>>>>> 4d0c1e24
 
     public TopLevelTransaction( AbstractTransactionManager transactionManager,
                                 ThreadToStatementContextBridge stmtProvider )
