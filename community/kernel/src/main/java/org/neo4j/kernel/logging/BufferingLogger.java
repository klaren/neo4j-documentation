--- conflicted
+++ resolved
@@ -34,13 +34,8 @@
  * This can be used to start up services that need logging when they start, but
  * where, for one reason or another, we have not yet set up proper logging in
  * the application lifecycle.
-<<<<<<< HEAD
- * 
- * This will replay messages in the order they are received, *however*, it will
-=======
  *
  * This will replay messages in the order they are recieved, *however*, it will
->>>>>>> f26fcad2
  * not preserve the time stamps of the original messages.
  *
  * You should not use this for logging messages where the time stamps are
@@ -143,10 +138,7 @@
             {
                 other.logMessage( message.message, message.flush );
             }
-<<<<<<< HEAD
             message = buffer.poll();
-=======
->>>>>>> f26fcad2
         }
     }
 
