/*
 * Copyright (c) 2002-2016 "Neo Technology,"
 * Network Engine for Objects in Lund AB [http://neotechnology.com]
 *
 * This file is part of Neo4j.
 *
 * Neo4j is free software: you can redistribute it and/or modify
 * it under the terms of the GNU General Public License as published by
 * the Free Software Foundation, either version 3 of the License, or
 * (at your option) any later version.
 *
 * This program is distributed in the hope that it will be useful,
 * but WITHOUT ANY WARRANTY; without even the implied warranty of
 * MERCHANTABILITY or FITNESS FOR A PARTICULAR PURPOSE.  See the
 * GNU General Public License for more details.
 *
 * You should have received a copy of the GNU General Public License
 * along with this program.  If not, see <http://www.gnu.org/licenses/>.
 */
package org.neo4j.kernel.impl.api.store;

import java.util.function.Supplier;

import org.neo4j.collection.primitive.PrimitiveLongCollections;
import org.neo4j.collection.primitive.PrimitiveLongIterator;
import org.neo4j.cursor.Cursor;
import org.neo4j.kernel.api.exceptions.index.IndexNotFoundKernelException;
import org.neo4j.kernel.api.index.IndexDescriptor;
import org.neo4j.kernel.impl.api.IndexReaderFactory;
import org.neo4j.kernel.impl.locking.LockService;
import org.neo4j.kernel.impl.store.CommonAbstractStore;
import org.neo4j.kernel.impl.store.NeoStores;
import org.neo4j.kernel.impl.store.NodeStore;
import org.neo4j.kernel.impl.store.RecordCursors;
import org.neo4j.kernel.impl.store.RelationshipStore;
import org.neo4j.kernel.impl.util.InstanceCache;
import org.neo4j.storageengine.api.NodeItem;
import org.neo4j.storageengine.api.RelationshipItem;
import org.neo4j.storageengine.api.StorageStatement;
import org.neo4j.storageengine.api.schema.IndexReader;
import org.neo4j.storageengine.api.schema.LabelScanReader;

/**
 * Statement for store layer. This allows for acquisition of cursors on the store data.
 * <p/>
 * The cursors call the release methods, so there is no need for manual release, only
 * closing those cursor.
 * <p/>
 */
public class StoreStatement implements StorageStatement
{
    private final InstanceCache<StoreSingleNodeCursor> singleNodeCursor;
    private final InstanceCache<StoreIteratorNodeCursor> iteratorNodeCursor;
    private final InstanceCache<StoreSingleRelationshipCursor> singleRelationshipCursor;
    private final InstanceCache<StoreIteratorRelationshipCursor> iteratorRelationshipCursor;
    private final NeoStores neoStores;
    private final NodeStore nodeStore;
    private final RelationshipStore relationshipStore;
    private final Supplier<IndexReaderFactory> indexReaderFactorySupplier;
    private final RecordCursors recordCursors;
    private final Supplier<LabelScanReader> labelScanStore;
    
    private IndexReaderFactory indexReaderFactory;
    private LabelScanReader labelScanReader;

    private boolean acquired;
    private boolean closed;

<<<<<<< HEAD
    public StoreStatement( NeoStores neoStores, Supplier<IndexReaderFactory> indexReaderFactory,
            Supplier<LabelScanReader> labelScanReaderSupplier )
=======
    public StoreStatement( final NeoStores neoStores, final LockService lockService )
>>>>>>> c9162121
    {
        this.neoStores = neoStores;
        this.indexReaderFactorySupplier = indexReaderFactory;
        this.labelScanStore = labelScanReaderSupplier;
        this.nodeStore = neoStores.getNodeStore();
        this.relationshipStore = neoStores.getRelationshipStore();
        this.recordCursors = new RecordCursors( neoStores );

        singleNodeCursor = new InstanceCache<StoreSingleNodeCursor>()
        {
            @Override
            protected StoreSingleNodeCursor create()
            {
<<<<<<< HEAD
                return new StoreSingleNodeCursor( nodeStore.newRecord(), neoStores, StoreStatement.this, this,
                        recordCursors );
=======
                return new StoreSingleNodeCursor( new NodeRecord( -1 ), neoStores, StoreStatement.this, this,
                        lockService );
>>>>>>> c9162121
            }
        };
        iteratorNodeCursor = new InstanceCache<StoreIteratorNodeCursor>()
        {
            @Override
            protected StoreIteratorNodeCursor create()
            {
<<<<<<< HEAD
                return new StoreIteratorNodeCursor( nodeStore.newRecord(), neoStores, StoreStatement.this, this,
                        recordCursors );
=======
                return new StoreIteratorNodeCursor( new NodeRecord( -1 ), neoStores, StoreStatement.this, this,
                        lockService );
>>>>>>> c9162121
            }
        };
        singleRelationshipCursor = new InstanceCache<StoreSingleRelationshipCursor>()
        {
            @Override
            protected StoreSingleRelationshipCursor create()
            {
<<<<<<< HEAD
                return new StoreSingleRelationshipCursor( relationshipStore.newRecord(), this, recordCursors );
=======
                return new StoreSingleRelationshipCursor( new RelationshipRecord( -1 ),
                        neoStores, StoreStatement.this, this, lockService );
>>>>>>> c9162121
            }
        };
        iteratorRelationshipCursor = new InstanceCache<StoreIteratorRelationshipCursor>()
        {
            @Override
            protected StoreIteratorRelationshipCursor create()
            {
<<<<<<< HEAD
                return new StoreIteratorRelationshipCursor( relationshipStore.newRecord(), this, recordCursors );
=======
                return new StoreIteratorRelationshipCursor( new RelationshipRecord( -1 ),
                        neoStores, StoreStatement.this, this, lockService );
>>>>>>> c9162121
            }
        };
    }

    @Override
    public void acquire()
    {
        assert !closed;
        assert !acquired;
        this.acquired = true;
    }

    @Override
    public Cursor<NodeItem> acquireSingleNodeCursor( long nodeId )
    {
        neoStores.assertOpen();
        return singleNodeCursor.get().init( nodeId );
    }

    @Override
    public Cursor<NodeItem> acquireIteratorNodeCursor( PrimitiveLongIterator nodeIdIterator )
    {
        neoStores.assertOpen();
        return iteratorNodeCursor.get().init( nodeIdIterator );
    }

    @Override
    public Cursor<RelationshipItem> acquireSingleRelationshipCursor( long relId )
    {
        neoStores.assertOpen();
        return singleRelationshipCursor.get().init( relId );
    }

    @Override
    public Cursor<RelationshipItem> acquireIteratorRelationshipCursor( PrimitiveLongIterator iterator )
    {
        neoStores.assertOpen();
        return iteratorRelationshipCursor.get().init( iterator );
    }

    @Override
    public Cursor<NodeItem> nodesGetAllCursor()
    {
        return acquireIteratorNodeCursor( new AllStoreIdIterator( nodeStore ) );
    }

    @Override
    public Cursor<RelationshipItem> relationshipsGetAllCursor()
    {
        return acquireIteratorRelationshipCursor( new AllStoreIdIterator( relationshipStore ) );
    }

    @Override
    public void release()
    {
        assert !closed;
        assert acquired;
        closeSchemaResources();
        acquired = false;
    }

    @Override
    public void close()
    {
        assert !closed;
        closeSchemaResources();
        recordCursors.close();
        closed = true;
    }

    private void closeSchemaResources()
    {
        if ( indexReaderFactory != null )
        {
            indexReaderFactory.close();
            // we can actually keep this object around
        }
        if ( labelScanReader != null )
        {
            labelScanReader.close();
            labelScanReader = null;
        }
    }

    private static class AllStoreIdIterator extends PrimitiveLongCollections.PrimitiveLongBaseIterator
    {
        private final CommonAbstractStore<?,?> store;
        private long highId;
        private long currentId;

        AllStoreIdIterator( CommonAbstractStore<?,?> store )
        {
            this.store = store;
            highId = store.getHighestPossibleIdInUse();
        }

        @Override
        protected boolean fetchNext()
        {
            while ( true )
            {   // This outer loop is for checking if highId has changed since we started.
                if ( currentId <= highId )
                {
                    try
                    {
                        return next( currentId );
                    }
                    finally
                    {
                        currentId++;
                    }
                }

                long newHighId = store.getHighestPossibleIdInUse();
                if ( newHighId > highId )
                {
                    highId = newHighId;
                }
                else
                {
                    break;
                }
            }
            return false;
        }
    }

    @Override
    public LabelScanReader getLabelScanReader()
    {
        return labelScanReader != null ?
                labelScanReader : (labelScanReader = labelScanStore.get());
    }

    private IndexReaderFactory indexReaderFactory()
    {
        return indexReaderFactory != null ?
                indexReaderFactory : (indexReaderFactory = indexReaderFactorySupplier.get());
    }

    @Override
    public IndexReader getIndexReader( IndexDescriptor descriptor ) throws IndexNotFoundKernelException
    {
        return indexReaderFactory().newReader( descriptor );
    }

    @Override
    public IndexReader getFreshIndexReader( IndexDescriptor descriptor ) throws IndexNotFoundKernelException
    {
        return indexReaderFactory().newUnCachedReader( descriptor );
    }
}<|MERGE_RESOLUTION|>--- conflicted
+++ resolved
@@ -66,12 +66,8 @@
     private boolean acquired;
     private boolean closed;
 
-<<<<<<< HEAD
     public StoreStatement( NeoStores neoStores, Supplier<IndexReaderFactory> indexReaderFactory,
-            Supplier<LabelScanReader> labelScanReaderSupplier )
-=======
-    public StoreStatement( final NeoStores neoStores, final LockService lockService )
->>>>>>> c9162121
+            Supplier<LabelScanReader> labelScanReaderSupplier, LockService lockService )
     {
         this.neoStores = neoStores;
         this.indexReaderFactorySupplier = indexReaderFactory;
@@ -85,53 +81,35 @@
             @Override
             protected StoreSingleNodeCursor create()
             {
-<<<<<<< HEAD
                 return new StoreSingleNodeCursor( nodeStore.newRecord(), neoStores, StoreStatement.this, this,
-                        recordCursors );
-=======
-                return new StoreSingleNodeCursor( new NodeRecord( -1 ), neoStores, StoreStatement.this, this,
+                        recordCursors, lockService );
+            }
+        };
+        iteratorNodeCursor = new InstanceCache<StoreIteratorNodeCursor>()
+        {
+            @Override
+            protected StoreIteratorNodeCursor create()
+            {
+                return new StoreIteratorNodeCursor( nodeStore.newRecord(), neoStores, StoreStatement.this, this,
+                        recordCursors, lockService );
+            }
+        };
+        singleRelationshipCursor = new InstanceCache<StoreSingleRelationshipCursor>()
+        {
+            @Override
+            protected StoreSingleRelationshipCursor create()
+            {
+                return new StoreSingleRelationshipCursor( relationshipStore.newRecord(), this, recordCursors,
                         lockService );
->>>>>>> c9162121
-            }
-        };
-        iteratorNodeCursor = new InstanceCache<StoreIteratorNodeCursor>()
-        {
-            @Override
-            protected StoreIteratorNodeCursor create()
-            {
-<<<<<<< HEAD
-                return new StoreIteratorNodeCursor( nodeStore.newRecord(), neoStores, StoreStatement.this, this,
-                        recordCursors );
-=======
-                return new StoreIteratorNodeCursor( new NodeRecord( -1 ), neoStores, StoreStatement.this, this,
+            }
+        };
+        iteratorRelationshipCursor = new InstanceCache<StoreIteratorRelationshipCursor>()
+        {
+            @Override
+            protected StoreIteratorRelationshipCursor create()
+            {
+                return new StoreIteratorRelationshipCursor( relationshipStore.newRecord(), this, recordCursors,
                         lockService );
->>>>>>> c9162121
-            }
-        };
-        singleRelationshipCursor = new InstanceCache<StoreSingleRelationshipCursor>()
-        {
-            @Override
-            protected StoreSingleRelationshipCursor create()
-            {
-<<<<<<< HEAD
-                return new StoreSingleRelationshipCursor( relationshipStore.newRecord(), this, recordCursors );
-=======
-                return new StoreSingleRelationshipCursor( new RelationshipRecord( -1 ),
-                        neoStores, StoreStatement.this, this, lockService );
->>>>>>> c9162121
-            }
-        };
-        iteratorRelationshipCursor = new InstanceCache<StoreIteratorRelationshipCursor>()
-        {
-            @Override
-            protected StoreIteratorRelationshipCursor create()
-            {
-<<<<<<< HEAD
-                return new StoreIteratorRelationshipCursor( relationshipStore.newRecord(), this, recordCursors );
-=======
-                return new StoreIteratorRelationshipCursor( new RelationshipRecord( -1 ),
-                        neoStores, StoreStatement.this, this, lockService );
->>>>>>> c9162121
             }
         };
     }
