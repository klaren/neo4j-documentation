/*
 * Copyright (c) 2002-2015 "Neo Technology,"
 * Network Engine for Objects in Lund AB [http://neotechnology.com]
 *
 * This file is part of Neo4j.
 *
 * Neo4j is free software: you can redistribute it and/or modify
 * it under the terms of the GNU General Public License as published by
 * the Free Software Foundation, either version 3 of the License, or
 * (at your option) any later version.
 *
 * This program is distributed in the hope that it will be useful,
 * but WITHOUT ANY WARRANTY; without even the implied warranty of
 * MERCHANTABILITY or FITNESS FOR A PARTICULAR PURPOSE.  See the
 * GNU General Public License for more details.
 *
 * You should have received a copy of the GNU General Public License
 * along with this program.  If not, see <http://www.gnu.org/licenses/>.
 */
package org.neo4j.kernel.impl.api;

import java.io.IOException;

import org.neo4j.kernel.KernelHealth;
import org.neo4j.kernel.RecoveryLabelScanWriterProvider;
import org.neo4j.kernel.api.labelscan.LabelScanStore;
import org.neo4j.kernel.impl.api.index.IndexingService;
import org.neo4j.kernel.impl.core.CacheAccessBackDoor;
import org.neo4j.kernel.impl.index.IndexConfigStore;
import org.neo4j.kernel.impl.locking.LockService;
import org.neo4j.kernel.impl.store.NeoStores;
import org.neo4j.kernel.impl.util.IdOrderingQueue;

/**
 * {@link TransactionRepresentationStoreApplier} that builds services made for batching transactions.
 * Transaction data can be cached and applied as one batch when a threshold is reached, so ensuring that transaction
 * data is actually written will have to be done by calling {@link #closeBatch()}.
 */
public class BatchingTransactionRepresentationStoreApplier extends TransactionRepresentationStoreApplier
{
    private final RecoveryLabelScanWriterProvider labelScanWriterProvider;
    private final RecoveryLegacyIndexApplierLookup legacyIndexApplierLookup;

    public BatchingTransactionRepresentationStoreApplier( IndexingService indexingService,
            LabelScanStore labelScanStore, NeoStores neoStore, CacheAccessBackDoor cacheAccess,
            LockService lockService, LegacyIndexApplierLookup legacyIndexProviderLookup,
<<<<<<< HEAD
            IndexConfigStore indexConfigStore, KernelHealth kernelHealth, IdOrderingQueue legacyIndexTransactionOrdering )
=======
            IndexConfigStore indexConfigStore, KernelHealth kernelHealth,
            IdOrderingQueue legacyIndexTransactionOrdering )
>>>>>>> d82d1c7e
    {
        this( indexingService, new RecoveryLabelScanWriterProvider( labelScanStore, 1000 ),
                neoStore, cacheAccess, lockService,
                new RecoveryLegacyIndexApplierLookup( legacyIndexProviderLookup, 1000 ),
                indexConfigStore, kernelHealth, legacyIndexTransactionOrdering );
    }

    private BatchingTransactionRepresentationStoreApplier(
            IndexingService indexingService,
            RecoveryLabelScanWriterProvider labelScanWriterProvider,
            NeoStores neoStore,
            CacheAccessBackDoor cacheAccess,
            LockService lockService,
            RecoveryLegacyIndexApplierLookup legacyIndexApplierLookup,
            IndexConfigStore indexConfigStore,
            KernelHealth kernelHealth,
            IdOrderingQueue legacyIndexTransactionOrdering )
    {
        super( indexingService, labelScanWriterProvider, neoStore, cacheAccess, lockService, legacyIndexApplierLookup,
                indexConfigStore, kernelHealth, legacyIndexTransactionOrdering );
        this.labelScanWriterProvider = labelScanWriterProvider;
        this.legacyIndexApplierLookup = legacyIndexApplierLookup;
    }

    public void closeBatch() throws IOException
    {
        try
        {
            labelScanWriterProvider.close();
            legacyIndexApplierLookup.close();
            indexingService.flushAll();
        }
        catch ( Throwable ex )
        {
            health.panic( ex );
            throw ex;
        }
    }
}<|MERGE_RESOLUTION|>--- conflicted
+++ resolved
@@ -40,21 +40,18 @@
 {
     private final RecoveryLabelScanWriterProvider labelScanWriterProvider;
     private final RecoveryLegacyIndexApplierLookup legacyIndexApplierLookup;
+    private KernelHealth health;
 
     public BatchingTransactionRepresentationStoreApplier( IndexingService indexingService,
             LabelScanStore labelScanStore, NeoStores neoStore, CacheAccessBackDoor cacheAccess,
             LockService lockService, LegacyIndexApplierLookup legacyIndexProviderLookup,
-<<<<<<< HEAD
             IndexConfigStore indexConfigStore, KernelHealth kernelHealth, IdOrderingQueue legacyIndexTransactionOrdering )
-=======
-            IndexConfigStore indexConfigStore, KernelHealth kernelHealth,
-            IdOrderingQueue legacyIndexTransactionOrdering )
->>>>>>> d82d1c7e
     {
         this( indexingService, new RecoveryLabelScanWriterProvider( labelScanStore, 1000 ),
                 neoStore, cacheAccess, lockService,
                 new RecoveryLegacyIndexApplierLookup( legacyIndexProviderLookup, 1000 ),
                 indexConfigStore, kernelHealth, legacyIndexTransactionOrdering );
+        this.health = kernelHealth;
     }
 
     private BatchingTransactionRepresentationStoreApplier(
