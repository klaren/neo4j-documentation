/*
 * Copyright (c) 2002-2016 "Neo Technology,"
 * Network Engine for Objects in Lund AB [http://neotechnology.com]
 *
 * This file is part of Neo4j.
 *
 * Neo4j is free software: you can redistribute it and/or modify
 * it under the terms of the GNU General Public License as published by
 * the Free Software Foundation, either version 3 of the License, or
 * (at your option) any later version.
 *
 * This program is distributed in the hope that it will be useful,
 * but WITHOUT ANY WARRANTY; without even the implied warranty of
 * MERCHANTABILITY or FITNESS FOR A PARTICULAR PURPOSE.  See the
 * GNU General Public License for more details.
 *
 * You should have received a copy of the GNU General Public License
 * along with this program.  If not, see <http://www.gnu.org/licenses/>.
 */
package org.neo4j.kernel.impl.transaction.state;

import java.util.Arrays;
import java.util.Collection;
import java.util.Comparator;
import org.neo4j.kernel.api.KernelTransaction;
import org.neo4j.kernel.api.exceptions.TransactionFailureException;
import org.neo4j.kernel.api.properties.DefinedProperty;
import org.neo4j.kernel.api.properties.Property;
import org.neo4j.kernel.impl.core.RelationshipTypeToken;
import org.neo4j.kernel.impl.store.MetaDataStore;
import org.neo4j.kernel.impl.store.NeoStores;
import org.neo4j.kernel.impl.store.NodeStore;
import org.neo4j.kernel.impl.store.PropertyStore;
import org.neo4j.kernel.impl.store.RecordStore;
import org.neo4j.kernel.impl.store.RelationshipStore;
import org.neo4j.kernel.impl.store.SchemaStore;
import org.neo4j.kernel.impl.store.record.AbstractBaseRecord;
import org.neo4j.kernel.impl.store.record.DynamicRecord;
import org.neo4j.kernel.impl.store.record.IndexRule;
import org.neo4j.kernel.impl.store.record.LabelTokenRecord;
import org.neo4j.kernel.impl.store.record.NeoStoreRecord;
import org.neo4j.kernel.impl.store.record.NodeRecord;
import org.neo4j.kernel.impl.store.record.PrimitiveRecord;
import org.neo4j.kernel.impl.store.record.PropertyKeyTokenRecord;
import org.neo4j.kernel.impl.store.record.PropertyRecord;
import org.neo4j.kernel.impl.store.record.Record;
import org.neo4j.kernel.impl.store.record.RelationshipGroupRecord;
import org.neo4j.kernel.impl.store.record.RelationshipRecord;
import org.neo4j.kernel.impl.store.record.RelationshipTypeTokenRecord;
import org.neo4j.kernel.impl.store.record.SchemaRecord;
import org.neo4j.kernel.impl.transaction.command.Command;
import org.neo4j.kernel.impl.transaction.command.Command.Mode;
import org.neo4j.kernel.impl.transaction.state.RecordAccess.RecordProxy;
import org.neo4j.kernel.impl.util.statistics.IntCounter;
import org.neo4j.storageengine.api.StorageCommand;
import org.neo4j.storageengine.api.StorageProperty;
import org.neo4j.storageengine.api.Token;
import org.neo4j.storageengine.api.lock.ResourceLocker;
import org.neo4j.storageengine.api.schema.SchemaRule;

import static java.lang.String.format;
import static org.neo4j.kernel.impl.store.NodeLabelsField.parseLabelsField;

/**
 * Transaction containing {@link org.neo4j.kernel.impl.transaction.command.Command commands} reflecting the operations
 * performed in the transaction.
 *
 * This class currently has a symbiotic relationship with {@link KernelTransaction}, with which it always has a 1-1
 * relationship.
 *
 * The idea here is that KernelTransaction will eventually take on the responsibilities of WriteTransaction, such as
 * keeping track of transaction state, serialization and deserialization to and from logical log, and applying things
 * to store. It would most likely do this by keeping a component derived from the current WriteTransaction
 * implementation as a sub-component, responsible for handling logical log commands.
 *
 * The class XAResourceManager plays in here as well, in that it shares responsibilities with WriteTransaction to
 * write data to the logical log. As we continue to refactor this subsystem, XAResourceManager should ideally not know
 * about the logical log, but defer entirely to the Kernel to handle this. Doing that will give the kernel full
 * discretion to start experimenting with higher-performing logical log implementations, without being hindered by
 * having to contend with the JTA compliance layers. In short, it would encapsulate the logical log/storage logic better
 * and thus make it easier to change.
 */
public class TransactionRecordState implements RecordState
{
    private static final Command[] EMPTY_COMMANDS = new Command[0];

    private final NeoStores neoStores;
    private final IntegrityValidator integrityValidator;
    private final NodeStore nodeStore;
    private final RelationshipStore relationshipStore;
    private final PropertyStore propertyStore;
    private final RecordStore<RelationshipGroupRecord> relationshipGroupStore;
    private final MetaDataStore metaDataStore;
    private final SchemaStore schemaStore;
    private final RecordAccessSet recordChangeSet;
    private final long lastCommittedTxWhenTransactionStarted;
    private final ResourceLocker locks;
    private final RelationshipCreator relationshipCreator;
    private final RelationshipDeleter relationshipDeleter;
    private final PropertyCreator propertyCreator;
    private final PropertyDeleter propertyDeleter;

    private RecordChanges<Long,NeoStoreRecord, Void> neoStoreRecord;
    private boolean prepared;


    public TransactionRecordState( NeoStores neoStores, IntegrityValidator integrityValidator,
            RecordChangeSet recordChangeSet, long lastCommittedTxWhenTransactionStarted,
            ResourceLocker locks,
            RelationshipCreator relationshipCreator,
            RelationshipDeleter relationshipDeleter,
            PropertyCreator propertyCreator,
            PropertyDeleter propertyDeleter )
    {
        this.neoStores = neoStores;
        this.nodeStore = neoStores.getNodeStore();
        this.relationshipStore = neoStores.getRelationshipStore();
        this.propertyStore = neoStores.getPropertyStore();
        this.relationshipGroupStore = neoStores.getRelationshipGroupStore();
        this.metaDataStore = neoStores.getMetaDataStore();
        this.schemaStore = neoStores.getSchemaStore();
        this.integrityValidator = integrityValidator;
        this.recordChangeSet = recordChangeSet;
        this.lastCommittedTxWhenTransactionStarted = lastCommittedTxWhenTransactionStarted;
        this.locks = locks;
        this.relationshipCreator = relationshipCreator;
        this.relationshipDeleter = relationshipDeleter;
        this.propertyCreator = propertyCreator;
        this.propertyDeleter = propertyDeleter;
    }

    @Override
    public boolean hasChanges()
    {
        return recordChangeSet.hasChanges() ||
                (neoStoreRecord != null && neoStoreRecord.changeSize() > 0);
    }

    @Override
    public void extractCommands( Collection<StorageCommand> commands ) throws TransactionFailureException
    {
    	assert !prepared : "Transaction has already been prepared";

        integrityValidator.validateTransactionStartKnowledge( lastCommittedTxWhenTransactionStarted );

        int noOfCommands = recordChangeSet.changeSize() +
                           (neoStoreRecord != null ? neoStoreRecord.changeSize() : 0);

        for ( RecordProxy<Integer, LabelTokenRecord, Void> record : recordChangeSet.getLabelTokenChanges().changes() )
        {
            commands.add( new Command.LabelTokenCommand( record.getBefore(), record.forReadingLinkage() ) );
        }
        for ( RecordProxy<Integer, RelationshipTypeTokenRecord, Void> record :
            recordChangeSet.getRelationshipTypeTokenChanges().changes() )
        {
            commands.add( new Command.RelationshipTypeTokenCommand( record.getBefore(), record.forReadingLinkage() ) );
        }
        for ( RecordProxy<Integer, PropertyKeyTokenRecord, Void> record :
            recordChangeSet.getPropertyKeyTokenChanges().changes() )
        {
            commands.add( new Command.PropertyKeyTokenCommand( record.getBefore(), record.forReadingLinkage() ) );
        }

        // Collect nodes, relationships, properties
<<<<<<< HEAD
        Command[] nodeCommands = EMPTY_COMMANDS;
        if ( recordChangeSet.getNodeRecords().changeSize() > 0 )
=======
        List<Command> nodeCommands = new ArrayList<>( context.getNodeRecords().changeSize() );
        int skippedCommands = 0;
        for ( RecordProxy<Long, NodeRecord, Void> change : context.getNodeRecords().changes() )
>>>>>>> 05f24fea
        {
            nodeCommands = new Command[recordChangeSet.getNodeRecords().changeSize()];
            int i = 0;
            for ( RecordProxy<Long, NodeRecord, Void> change : recordChangeSet.getNodeRecords().changes() )
            {
                NodeRecord record = prepared( change, nodeStore );
                integrityValidator.validateNodeRecord( record );
                nodeCommands[i++] = new Command.NodeCommand( change.getBefore(), record );
            }
            Arrays.sort( nodeCommands, COMMAND_SORTER );
        }

        Command[] relCommands = EMPTY_COMMANDS;
        if ( recordChangeSet.getRelRecords().changeSize() > 0 )
        {
            relCommands = new Command[recordChangeSet.getRelRecords().changeSize()];
            int i = 0;
            for ( RecordProxy<Long, RelationshipRecord, Void> change : recordChangeSet.getRelRecords().changes() )
            {
                relCommands[i++] = new Command.RelationshipCommand( change.getBefore(),
                        prepared( change, relationshipStore ) );
            }
            Arrays.sort( relCommands, COMMAND_SORTER );
        }

        Command[] propCommands = EMPTY_COMMANDS;
        if ( recordChangeSet.getPropertyRecords().changeSize() > 0 )
        {
            propCommands = new Command[recordChangeSet.getPropertyRecords().changeSize()];
            int i = 0;
            for ( RecordProxy<Long, PropertyRecord, PrimitiveRecord> change :
                recordChangeSet.getPropertyRecords().changes() )
            {
                propCommands[i++] = new Command.PropertyCommand( change.getBefore(),
                        prepared( change, propertyStore ) );
            }
            Arrays.sort( propCommands, COMMAND_SORTER );
        }

        Command[] relGroupCommands = EMPTY_COMMANDS;
        if ( recordChangeSet.getRelGroupRecords().changeSize() > 0 )
        {
<<<<<<< HEAD
            relGroupCommands = new Command[recordChangeSet.getRelGroupRecords().changeSize()];
            int i = 0;
            for ( RecordProxy<Long, RelationshipGroupRecord, Integer> change :
                recordChangeSet.getRelGroupRecords().changes() )
            {
                relGroupCommands[i++] = new Command.RelationshipGroupCommand( change.getBefore(),
                        prepared( change, relationshipGroupStore ) );
            }
            Arrays.sort( relGroupCommands, COMMAND_SORTER );
=======
            if ( change.isCreated() && !change.forReadingLinkage().inUse() )
            {
                /*
                 * This is an edge case that may come up and which we must handle properly. Relationship groups are
                 * not managed by the tx state, since they are created as side effects rather than through
                 * direct calls. However, they differ from say, dynamic records, in that their management can happen
                 * through separate code paths. What we are interested in here is the following scenario.
                 * 0. A node has one less relationship that is required to transition to dense node. The relationships
                 *    it has belong to at least two different types
                 * 1. In the same tx, a relationship is added making the node dense and all the relationships of a type
                 *    are removed from that node. Regardless of the order these operations happen, the creation of the
                 *    relationship (and the transition of the node to dense) will happen first.
                 * 2. A relationship group will be created because of the transition to dense and then deleted because
                 *    all the relationships it would hold are no longer there. This results in a relationship group
                 *    command that appears in the tx as not in use. Depending on the final order of operations, this
                 *    can end up using an id that is higher than the highest id seen so far. This may not be a problem
                 *    for a single instance, but it can result in errors in cases where transactions are applied
                 *    externally, such as backup or HA.
                 *
                 * The way we deal with this issue here is by not issuing a command for that offending record. This is
                 * safe, since the record is not in use and never was, so the high id is not necessary to change and
                 * the store remains consistent.
                 */
                skippedCommands++;
                continue;
            }
            Command.RelationshipGroupCommand command = new Command.RelationshipGroupCommand();
            command.init( change.forReadingData() );
            relGroupCommands.add( command );
>>>>>>> 05f24fea
        }

        addFiltered( commands, Mode.CREATE, propCommands, relCommands, relGroupCommands, nodeCommands );
        addFiltered( commands, Mode.UPDATE, propCommands, relCommands, relGroupCommands, nodeCommands );
        addFiltered( commands, Mode.DELETE, propCommands, relCommands, relGroupCommands, nodeCommands );

        if ( neoStoreRecord != null )
        {
            for ( RecordProxy<Long,NeoStoreRecord, Void> change : neoStoreRecord.changes() )
            {
                commands.add( new Command.NeoStoreCommand( change.getBefore(), change.forReadingData() ) );
            }
        }
        for ( RecordProxy<Long, SchemaRecord, SchemaRule> change : recordChangeSet.getSchemaRuleChanges().changes() )
        {
            integrityValidator.validateSchemaRule( change.getAdditionalData() );
            commands.add( new Command.SchemaRuleCommand(
                    change.getBefore(), change.forChangingData(), change.getAdditionalData() ) );
        }
        assert commands.size() == noOfCommands - skippedCommands: format( "Expected %d final commands, got %d " +
                "instead, with %d skipped", noOfCommands, commands.size(), skippedCommands );

        prepared = true;
    }

    private <RECORD extends AbstractBaseRecord> RECORD prepared(
            RecordProxy<?,RECORD,?> proxy, RecordStore<RECORD> store )
    {
        RECORD after = proxy.forReadingLinkage();
        store.prepareForCommit( after );
        return after;
    }

    public void relCreate( long id, int typeId, long startNodeId, long endNodeId )
    {
        relationshipCreator.relationshipCreate( id, typeId, startNodeId, endNodeId, recordChangeSet, locks );
    }

    public void relDelete( long relId )
    {
        relationshipDeleter.relDelete( relId, recordChangeSet, locks );
    }

    @SafeVarargs
    private final void addFiltered( Collection<StorageCommand> target, Mode mode,
                                    Command[]... commands )
    {
        for ( Command[] c : commands )
        {
            for ( Command command : c )
            {
                if ( command.getMode() == mode )
                {
                    target.add( command );
                }
            }
        }
    }

    /**
     * Deletes a node by its id, returning its properties which are now removed.
     *
     * @param nodeId The id of the node to delete.
     */
    public void nodeDelete( long nodeId )
    {
        NodeRecord nodeRecord = recordChangeSet.getNodeRecords().getOrLoad( nodeId, null ).forChangingData();
        if ( !nodeRecord.inUse() )
        {
            throw new IllegalStateException( "Unable to delete Node[" + nodeId +
                                             "] since it has already been deleted." );
        }
        nodeRecord.setInUse( false );
        nodeRecord.setLabelField( Record.NO_LABELS_FIELD.intValue(),
                markNotInUse( nodeRecord.getDynamicLabelRecords() ) );
        getAndDeletePropertyChain( nodeRecord );
    }

    private Collection<DynamicRecord> markNotInUse( Collection<DynamicRecord> dynamicLabelRecords )
    {
        for ( DynamicRecord record : dynamicLabelRecords )
        {
            record.setInUse( false );
        }
        return dynamicLabelRecords;
    }

    private void getAndDeletePropertyChain( NodeRecord nodeRecord )
    {
        propertyDeleter.deletePropertyChain( nodeRecord, recordChangeSet.getPropertyRecords() );
    }

    /**
     * Removes the given property identified by its index from the relationship
     * with the given id.
     *
     * @param relId The id of the relationship that is to have the property
     *            removed.
     * @param propertyKey The index key of the property.
     */
    public void relRemoveProperty( long relId, int propertyKey )
    {
        RecordProxy<Long, RelationshipRecord, Void> rel = recordChangeSet.getRelRecords().getOrLoad( relId, null );
        propertyDeleter.removeProperty( rel, propertyKey, recordChangeSet.getPropertyRecords() );
    }

    /**
     * Removes the given property identified by indexKeyId of the node with the
     * given id.
     *
     * @param nodeId The id of the node that is to have the property removed.
     * @param propertyKey The index key of the property.
     */
    public void nodeRemoveProperty( long nodeId, int propertyKey )
    {
        RecordProxy<Long, NodeRecord, Void> node = recordChangeSet.getNodeRecords().getOrLoad( nodeId, null );
        propertyDeleter.removeProperty( node, propertyKey, recordChangeSet.getPropertyRecords() );
    }

    /**
     * Changes an existing property's value of the given relationship, with the
     * given index to the passed value
     *
     * @param relId The id of the relationship which holds the property to
     *            change.
     * @param propertyKey The index of the key of the property to change.
     * @param value The new value of the property.
     * @return The changed property, as a PropertyData object.
     */
    public DefinedProperty relChangeProperty( long relId, int propertyKey, Object value )
    {
        RecordProxy<Long, RelationshipRecord, Void> rel = recordChangeSet.getRelRecords().getOrLoad( relId, null );
        propertyCreator.primitiveChangeProperty( rel, propertyKey, value, recordChangeSet.getPropertyRecords() );
        return Property.property( propertyKey, value );
    }

    /**
     * Changes an existing property of the given node, with the given index to
     * the passed value
     *
     * @param nodeId The id of the node which holds the property to change.
     * @param propertyKey The index of the key of the property to change.
     * @param value The new value of the property.
     * @return The changed property, as a PropertyData object.
     */
    public DefinedProperty nodeChangeProperty( long nodeId, int propertyKey, Object value )
    {
        RecordProxy<Long, NodeRecord, Void> node = recordChangeSet.getNodeRecords().getOrLoad( nodeId, null );
        propertyCreator.primitiveChangeProperty( node, propertyKey, value, recordChangeSet.getPropertyRecords() );
        return Property.property( propertyKey, value );
    }

    /**
     * Adds a property to the given relationship, with the given index and
     * value.
     *
     * @param relId The id of the relationship to which to add the property.
     * @param propertyKey The index of the key of the property to add.
     * @param value The value of the property.
     * @return The added property, as a PropertyData object.
     */
    public DefinedProperty relAddProperty( long relId, int propertyKey, Object value )
    {
        RecordProxy<Long, RelationshipRecord, Void> rel = recordChangeSet.getRelRecords().getOrLoad( relId, null );
        propertyCreator.primitiveAddProperty( rel, propertyKey, value, recordChangeSet.getPropertyRecords() );
        return Property.property( propertyKey, value );
    }

    /**
     * Adds a property to the given node, with the given index and value.
     *
     * @param nodeId The id of the node to which to add the property.
     * @param propertyKey The index of the key of the property to add.
     * @param value The value of the property.
     * @return The added property, as a PropertyData object.
     */
    public DefinedProperty nodeAddProperty( long nodeId, int propertyKey, Object value )
    {
        RecordProxy<Long, NodeRecord, Void> node = recordChangeSet.getNodeRecords().getOrLoad( nodeId, null );
        propertyCreator.primitiveAddProperty( node, propertyKey, value, recordChangeSet.getPropertyRecords() );
        return Property.property( propertyKey, value );
    }

    /**
     * Creates a node for the given id
     *
     * @param nodeId The id of the node to create.
     */
    public void nodeCreate( long nodeId )
    {
        NodeRecord nodeRecord = recordChangeSet.getNodeRecords().create( nodeId, null ).forChangingData();
        nodeRecord.setInUse( true );
        nodeRecord.setCreated();
    }

    /**
     * Creates a property index entry out of the given id and string.
     *
     * @param key The key of the property index, as a string.
     * @param id The property index record id.
     */
    public void createPropertyKeyToken( String key, int id )
    {
        TokenCreator<PropertyKeyTokenRecord, Token> creator =
                new TokenCreator<>( neoStores.getPropertyKeyTokenStore() );
        creator.createToken( key, id, recordChangeSet.getPropertyKeyTokenChanges() );
    }

    /**
     * Creates a property index entry out of the given id and string.
     *
     * @param name The key of the property index, as a string.
     * @param id The property index record id.
     */
    public void createLabelToken( String name, int id )
    {
        TokenCreator<LabelTokenRecord, Token> creator =
                new TokenCreator<>( neoStores.getLabelTokenStore() );
        creator.createToken( name, id, recordChangeSet.getLabelTokenChanges() );
    }

    /**
     * Creates a new RelationshipType record with the given id that has the
     * given name.
     *
     * @param name The name of the relationship type.
     * @param id The id of the new relationship type record.
     */
    public void createRelationshipTypeToken( String name, int id )
    {
        TokenCreator<RelationshipTypeTokenRecord, RelationshipTypeToken> creator =
                new TokenCreator<>( neoStores.getRelationshipTypeTokenStore() );
        creator.createToken( name, id, recordChangeSet.getRelationshipTypeTokenChanges() );
    }

    private static class CommandSorter implements Comparator<Command>
    {
        @Override
        public int compare( Command o1, Command o2 )
        {
            long id1 = o1.getKey();
            long id2 = o2.getKey();
            long diff = id1 - id2;
            if ( diff > Integer.MAX_VALUE )
            {
                return Integer.MAX_VALUE;
            }
            else if ( diff < Integer.MIN_VALUE )
            {
                return Integer.MIN_VALUE;
            }
            else
            {
                return (int) diff;
            }
        }

        @Override
        public boolean equals( Object o )
        {
            return o instanceof CommandSorter;
        }

        @Override
        public int hashCode()
        {
            return 3217;
        }
    }

    private static final CommandSorter COMMAND_SORTER = new CommandSorter();

    private RecordProxy<Long,NeoStoreRecord, Void> getOrLoadNeoStoreRecord()
    {
        // TODO Move this neo store record thingie into RecordAccessSet
        if ( neoStoreRecord == null )
        {
            neoStoreRecord = new RecordChanges<>( new RecordChanges.Loader<Long,NeoStoreRecord, Void>()
            {
                @Override
                public NeoStoreRecord newUnused( Long key, Void additionalData )
                {
                    throw new UnsupportedOperationException();
                }

                @Override
                public NeoStoreRecord load( Long key, Void additionalData )
                {
                    return metaDataStore.graphPropertyRecord();
                }

                @Override
                public void ensureHeavy( NeoStoreRecord record )
                {
                }

                @Override
                public NeoStoreRecord clone( NeoStoreRecord neoStoreRecord )
                {
                    return neoStoreRecord.clone();
                }
            }, new IntCounter() );
        }
        return neoStoreRecord.getOrLoad( 0L, null );
    }

    /**
     * Adds a property to the graph, with the given index and value.
     *
     * @param propertyKey The index of the key of the property to add.
     * @param value The value of the property.
     * @return The added property, as a PropertyData object.
     */
    public DefinedProperty graphAddProperty( int propertyKey, Object value )
    {
        propertyCreator.primitiveAddProperty( getOrLoadNeoStoreRecord(), propertyKey, value,
                recordChangeSet.getPropertyRecords() );
        return Property.property( propertyKey, value );
    }

    /**
     * Changes an existing property of the graph, with the given index to
     * the passed value
     *
     * @param propertyKey The index of the key of the property to change.
     * @param value The new value of the property.
     * @return The changed property, as a PropertyData object.
     */
    public DefinedProperty graphChangeProperty( int propertyKey, Object value )
    {
        propertyCreator.primitiveChangeProperty( getOrLoadNeoStoreRecord(), propertyKey, value,
                recordChangeSet.getPropertyRecords() );
        return Property.property( propertyKey, value );
    }

    /**
     * Removes the given property identified by indexKeyId of the graph with the
     * given id.
     *
     * @param propertyKey The index key of the property.
     */
    public void graphRemoveProperty( int propertyKey )
    {
        RecordProxy<Long,NeoStoreRecord, Void> recordChange = getOrLoadNeoStoreRecord();
        propertyDeleter.removeProperty( recordChange, propertyKey, recordChangeSet.getPropertyRecords() );
    }

    public void createSchemaRule( SchemaRule schemaRule )
    {
        for( DynamicRecord change : recordChangeSet.getSchemaRuleChanges()
                .create( schemaRule.getId(), schemaRule ).forChangingData() )
        {
            change.setInUse( true );
            change.setCreated();
        }
    }

    public void dropSchemaRule( SchemaRule rule )
    {
        RecordProxy<Long, SchemaRecord, SchemaRule> change =
                recordChangeSet.getSchemaRuleChanges().getOrLoad( rule.getId(), rule );
        SchemaRecord records = change.forChangingData();
        for ( DynamicRecord record : records )
        {
            record.setInUse( false );
        }
    }

    public void addLabelToNode( int labelId, long nodeId )
    {
        NodeRecord nodeRecord = recordChangeSet.getNodeRecords().getOrLoad( nodeId, null ).forChangingData();
        parseLabelsField( nodeRecord ).add( labelId, nodeStore, nodeStore.getDynamicLabelStore() );
    }

    public void removeLabelFromNode( int labelId, long nodeId )
    {
        NodeRecord nodeRecord = recordChangeSet.getNodeRecords().getOrLoad( nodeId, null ).forChangingData();
        parseLabelsField( nodeRecord ).remove( labelId, nodeStore );
    }

    public void setConstraintIndexOwner( IndexRule indexRule, long constraintId )
    {
        RecordProxy<Long, SchemaRecord, SchemaRule> change =
                recordChangeSet.getSchemaRuleChanges().getOrLoad( indexRule.getId(), indexRule );
        SchemaRecord records = change.forChangingData();

        indexRule = indexRule.withOwningConstraint( constraintId );

        records.setDynamicRecords( schemaStore.allocateFrom( indexRule ) );
    }

    public interface PropertyReceiver<P extends StorageProperty>
    {
        void receive( P property, long propertyRecordId );
    }
}<|MERGE_RESOLUTION|>--- conflicted
+++ resolved
@@ -19,6 +19,7 @@
  */
 package org.neo4j.kernel.impl.transaction.state;
 
+import java.lang.reflect.Array;
 import java.util.Arrays;
 import java.util.Collection;
 import java.util.Comparator;
@@ -162,14 +163,9 @@
         }
 
         // Collect nodes, relationships, properties
-<<<<<<< HEAD
         Command[] nodeCommands = EMPTY_COMMANDS;
+        int skippedCommands = 0;
         if ( recordChangeSet.getNodeRecords().changeSize() > 0 )
-=======
-        List<Command> nodeCommands = new ArrayList<>( context.getNodeRecords().changeSize() );
-        int skippedCommands = 0;
-        for ( RecordProxy<Long, NodeRecord, Void> change : context.getNodeRecords().changes() )
->>>>>>> 05f24fea
         {
             nodeCommands = new Command[recordChangeSet.getNodeRecords().changeSize()];
             int i = 0;
@@ -212,47 +208,42 @@
         Command[] relGroupCommands = EMPTY_COMMANDS;
         if ( recordChangeSet.getRelGroupRecords().changeSize() > 0 )
         {
-<<<<<<< HEAD
             relGroupCommands = new Command[recordChangeSet.getRelGroupRecords().changeSize()];
             int i = 0;
             for ( RecordProxy<Long, RelationshipGroupRecord, Integer> change :
                 recordChangeSet.getRelGroupRecords().changes() )
             {
+                if ( change.isCreated() && !change.forReadingLinkage().inUse() )
+                {
+                    /*
+                     * This is an edge case that may come up and which we must handle properly. Relationship groups are
+                     * not managed by the tx state, since they are created as side effects rather than through
+                     * direct calls. However, they differ from say, dynamic records, in that their management can happen
+                     * through separate code paths. What we are interested in here is the following scenario.
+                     * 0. A node has one less relationship that is required to transition to dense node. The relationships
+                     *    it has belong to at least two different types
+                     * 1. In the same tx, a relationship is added making the node dense and all the relationships of a type
+                     *    are removed from that node. Regardless of the order these operations happen, the creation of the
+                     *    relationship (and the transition of the node to dense) will happen first.
+                     * 2. A relationship group will be created because of the transition to dense and then deleted because
+                     *    all the relationships it would hold are no longer there. This results in a relationship group
+                     *    command that appears in the tx as not in use. Depending on the final order of operations, this
+                     *    can end up using an id that is higher than the highest id seen so far. This may not be a problem
+                     *    for a single instance, but it can result in errors in cases where transactions are applied
+                     *    externally, such as backup or HA.
+                     *
+                     * The way we deal with this issue here is by not issuing a command for that offending record. This is
+                     * safe, since the record is not in use and never was, so the high id is not necessary to change and
+                     * the store remains consistent.
+                     */
+                    skippedCommands++;
+                    continue;
+                }
                 relGroupCommands[i++] = new Command.RelationshipGroupCommand( change.getBefore(),
                         prepared( change, relationshipGroupStore ) );
             }
+            relGroupCommands = i < relGroupCommands.length ? Arrays.copyOf( relGroupCommands, i ) : relGroupCommands;
             Arrays.sort( relGroupCommands, COMMAND_SORTER );
-=======
-            if ( change.isCreated() && !change.forReadingLinkage().inUse() )
-            {
-                /*
-                 * This is an edge case that may come up and which we must handle properly. Relationship groups are
-                 * not managed by the tx state, since they are created as side effects rather than through
-                 * direct calls. However, they differ from say, dynamic records, in that their management can happen
-                 * through separate code paths. What we are interested in here is the following scenario.
-                 * 0. A node has one less relationship that is required to transition to dense node. The relationships
-                 *    it has belong to at least two different types
-                 * 1. In the same tx, a relationship is added making the node dense and all the relationships of a type
-                 *    are removed from that node. Regardless of the order these operations happen, the creation of the
-                 *    relationship (and the transition of the node to dense) will happen first.
-                 * 2. A relationship group will be created because of the transition to dense and then deleted because
-                 *    all the relationships it would hold are no longer there. This results in a relationship group
-                 *    command that appears in the tx as not in use. Depending on the final order of operations, this
-                 *    can end up using an id that is higher than the highest id seen so far. This may not be a problem
-                 *    for a single instance, but it can result in errors in cases where transactions are applied
-                 *    externally, such as backup or HA.
-                 *
-                 * The way we deal with this issue here is by not issuing a command for that offending record. This is
-                 * safe, since the record is not in use and never was, so the high id is not necessary to change and
-                 * the store remains consistent.
-                 */
-                skippedCommands++;
-                continue;
-            }
-            Command.RelationshipGroupCommand command = new Command.RelationshipGroupCommand();
-            command.init( change.forReadingData() );
-            relGroupCommands.add( command );
->>>>>>> 05f24fea
         }
 
         addFiltered( commands, Mode.CREATE, propCommands, relCommands, relGroupCommands, nodeCommands );
