--- conflicted
+++ resolved
@@ -30,10 +30,6 @@
 import org.neo4j.cursor.Cursor;
 import org.neo4j.helpers.Clock;
 import org.neo4j.helpers.ThisShouldNotHappenError;
-import org.neo4j.kernel.api.exceptions.schema.CreateConstraintFailureException;
-import org.neo4j.kernel.api.procedures.ProcedureDescriptor;
-import org.neo4j.kernel.impl.api.store.ProcedureCache;
-import org.neo4j.kernel.impl.constraints.ConstraintSemantics;
 import org.neo4j.kernel.api.KernelTransaction;
 import org.neo4j.kernel.api.KeyReadTokenNameLookup;
 import org.neo4j.kernel.api.Statement;
@@ -48,12 +44,14 @@
 import org.neo4j.kernel.api.exceptions.Status;
 import org.neo4j.kernel.api.exceptions.TransactionFailureException;
 import org.neo4j.kernel.api.exceptions.schema.ConstraintValidationKernelException;
+import org.neo4j.kernel.api.exceptions.schema.CreateConstraintFailureException;
 import org.neo4j.kernel.api.exceptions.schema.DropIndexFailureException;
 import org.neo4j.kernel.api.exceptions.schema.DuplicateSchemaRuleException;
 import org.neo4j.kernel.api.exceptions.schema.SchemaRuleNotFoundException;
 import org.neo4j.kernel.api.index.IndexDescriptor;
 import org.neo4j.kernel.api.index.SchemaIndexProvider;
 import org.neo4j.kernel.api.labelscan.LabelScanStore;
+import org.neo4j.kernel.api.procedures.ProcedureDescriptor;
 import org.neo4j.kernel.api.properties.DefinedProperty;
 import org.neo4j.kernel.api.txstate.LegacyIndexTransactionState;
 import org.neo4j.kernel.api.txstate.TransactionState;
@@ -63,8 +61,10 @@
 import org.neo4j.kernel.impl.api.index.SchemaIndexProviderMap;
 import org.neo4j.kernel.impl.api.state.ConstraintIndexCreator;
 import org.neo4j.kernel.impl.api.state.TxState;
+import org.neo4j.kernel.impl.api.store.ProcedureCache;
 import org.neo4j.kernel.impl.api.store.StoreReadLayer;
 import org.neo4j.kernel.impl.api.store.StoreStatement;
+import org.neo4j.kernel.impl.constraints.ConstraintSemantics;
 import org.neo4j.kernel.impl.index.IndexEntityType;
 import org.neo4j.kernel.impl.locking.LockGroup;
 import org.neo4j.kernel.impl.locking.Locks;
@@ -83,10 +83,9 @@
 import org.neo4j.kernel.impl.transaction.tracing.TransactionTracer;
 import org.neo4j.kernel.impl.util.collection.ArrayCollection;
 
-import static org.neo4j.kernel.impl.api.TransactionApplicationMode.INTERNAL;
-
 import static org.neo4j.kernel.api.ReadOperations.ANY_LABEL;
 import static org.neo4j.kernel.api.ReadOperations.ANY_RELATIONSHIP_TYPE;
+import static org.neo4j.kernel.impl.api.TransactionApplicationMode.INTERNAL;
 
 /**
  * This class should replace the {@link org.neo4j.kernel.api.KernelTransaction} interface, and take its name, as soon
@@ -666,13 +665,6 @@
     private void release()
     {
         locks.releaseAll();
-<<<<<<< HEAD
-        pool.release( this );
-        if ( storeStatement != null )
-        {
-            storeStatement.close();
-            storeStatement = null;
-=======
         if ( terminated )
         {
             // This transaction has been externally marked for termination.
@@ -683,7 +675,11 @@
         {
             // Return this instance to the pool so that another transaction may use it.
             pool.release( this );
->>>>>>> abdb1ce6
+            if ( storeStatement != null )
+            {
+                storeStatement.close();
+                storeStatement = null;
+            }
         }
     }
 
