--- conflicted
+++ resolved
@@ -228,13 +228,9 @@
         this.startTimeMillis = clock.currentTimeMillis();
         this.lastTransactionIdWhenStarted = lastCommittedTx;
         this.transactionEvent = tracer.beginTransaction();
-<<<<<<< HEAD
         this.storeStatement = storeLayer.acquireStatement();
         assert transactionEvent != null : "transactionEvent was null!";
-=======
-        assert transactionEvent != null: "transactionEvent was null!";
         this.closeListener = null;
->>>>>>> 248b0dd7
         return this;
     }
 
