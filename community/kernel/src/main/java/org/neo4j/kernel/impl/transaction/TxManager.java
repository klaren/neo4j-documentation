--- conflicted
+++ resolved
@@ -93,6 +93,7 @@
     }
 
     private ThreadLocalWithSize<TransactionImpl> txThreadMap;
+//    private ThreadLocalWithSize<TransactionImpl> txThreadMap = new ThreadLocalWithSize<>();
 
     private final File txLogDir;
     private File logSwitcherFileName = null;
@@ -125,16 +126,16 @@
 
     public TxManager( File txLogDir,
                       XaDataSourceManager xaDataSourceManager,
-                      KernelPanicEventGenerator kpe,
                       StringLogger log,
                       FileSystemAbstraction fileSystem,
                       TransactionStateFactory stateFactory,
                       Factory<byte[]> xidGlobalIdFactory,
+                      KernelHealth kernelHealth,
                       Monitors monitors
     )
     {
-        this( txLogDir, xaDataSourceManager, kpe, log, fileSystem, stateFactory, new Monitor.Adapter(),
-              xidGlobalIdFactory, monitors
+        this( txLogDir, xaDataSourceManager, log, fileSystem, stateFactory, new Monitor.Adapter(),
+              xidGlobalIdFactory, kernelHealth, monitors
         );
     }
 
@@ -297,19 +298,7 @@
 
     synchronized void setTmNotOk( Throwable cause )
     {
-<<<<<<< HEAD
-        if ( !tmOk )
-        {
-            return;
-        }
-
-        tmOk = false;
-        tmNotOkCause = cause;
-        log.error( "setting TM not OK", cause );
-        kpe.generateEvent( ErrorState.TX_MANAGER_NOT_OK, tmNotOkCause );
-=======
         kernelHealth.panic( cause );
->>>>>>> f26fcad2
     }
 
     @Override
@@ -343,21 +332,11 @@
 
     private void assertTmOk() throws SystemException
     {
-<<<<<<< HEAD
-        if ( !tmOk )
-        {
-            SystemException ex = new SystemException( "TM has encountered some problem, "
-                    + "please perform necessary action (tx recovery/restart)" );
-            if(tmNotOkCause != null)
-            {
-                ex = Exceptions.withCause( ex, tmNotOkCause );
-            }
-
-            throw ex;
-        }
-=======
+        if ( !recovered )
+        {
+            throw new SystemException( "TxManager not recovered" );
+        }
         kernelHealth.assertHealthy( SystemException.class );
->>>>>>> f26fcad2
     }
 
     // called when a resource gets enlisted
@@ -713,9 +692,6 @@
     @Override
     public Transaction getTransaction() throws SystemException
     {
-<<<<<<< HEAD
-        assertTmOk();
-=======
         // It's pretty important that we check the tmOk state here. This method is called from getForceMode
         // which in turn is called from XaResourceManager.commit(Xid, boolean) and so on all the way up to
         // TxManager.commit(Thread, TransactionImpl), wherein the monitor lock on TxManager is held!
@@ -723,8 +699,7 @@
         // TxManager, as we could otherwise get into a situation where a transaction crashes the database
         // during commit, while another makes it past the check and then procedes to rotate the log, making
         // the crashed transaction unrecoverable.
-        assertTmOk( "get transaction" );
->>>>>>> f26fcad2
+        assertTmOk();
         return txThreadMap.get();
     }
 
@@ -873,6 +848,7 @@
 
             getTxLog().truncate();
             recovered = true;
+            kernelHealth.healed();
         }
         catch ( Throwable t )
         {
