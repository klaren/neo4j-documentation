--- conflicted
+++ resolved
@@ -1,16 +1,14 @@
-<<<<<<< HEAD
 2.3.0-M01
 --------
 o Added ability to skip duplicate nodes, i.e. multiple nodes with the same ID in the same id space.
   Maximum total number of bad entries (nodes and relationships) during an import is still controlled
   using --bad-tolerance=<max bad entries>. Skipping of bad relationships/nodes can be enabled/disabled
   individually with --skip-duplicate-nodes and --skip-bad-relationships.
-=======
+
 2.2.6
 -----
 o Stacktraces are printed for any unexpected exception, even if --stacktrace isn't supplied.
   --stacktrace can still be used to print stack trace for known exceptions.
->>>>>>> 2b1f0d58
 
 2.2.5
 -----
