--- conflicted
+++ resolved
@@ -19,13 +19,10 @@
  */
 package org.neo4j.server.modules;
 
-<<<<<<< HEAD
-=======
 import java.net.URI;
 import java.net.URISyntaxException;
 import java.util.List;
 
->>>>>>> 5aa91396
 import org.apache.commons.configuration.Configuration;
 import org.neo4j.kernel.guard.Guard;
 import org.neo4j.kernel.impl.util.StringLogger;
@@ -40,15 +37,9 @@
 import org.neo4j.server.rest.web.ExtensionService;
 import org.neo4j.server.rest.web.ResourcesService;
 import org.neo4j.server.rest.web.RestfulGraphDatabase;
+import org.neo4j.server.rest.web.TransactionalService;
 import org.neo4j.server.web.WebServer;
 
-<<<<<<< HEAD
-import java.net.URI;
-import java.net.URISyntaxException;
-import java.util.List;
-
-=======
->>>>>>> 5aa91396
 import static org.neo4j.server.JAXRSHelper.listFrom;
 import static org.neo4j.server.configuration.Configurator.WEBSERVER_LIMIT_EXECUTION_TIME_PROPERTY_KEY;
 
@@ -57,32 +48,27 @@
     private static final Logger log = Logger.getLogger( RESTApiModule.class );
 
     private PluginManager plugins;
-	private final Configuration config;
-	private final WebServer webServer;
-	private final Database database;
-	private GuardingRequestFilter requestTimeLimitFilter;
+    private final Configuration config;
+    private final WebServer webServer;
+    private final Database database;
+    private GuardingRequestFilter requestTimeLimitFilter;
 
     public RESTApiModule(WebServer webServer, Database database, Configuration config)
     {
-    	this.webServer = webServer;
-    	this.config = config;
-    	this.database = database;
+        this.webServer = webServer;
+        this.config = config;
+        this.database = database;
     }
 
     @Override
-	public void start( StringLogger logger )
+    public void start( StringLogger logger )
     {
         try
         {
             URI restApiUri = restApiUri( );
 
-<<<<<<< HEAD
-            webServer.addJAXRSPackages( getPackageNames(), restApiUri.toString(), null );
-            loadPlugins(logger);
-=======
             webServer.addJAXRSClasses( getClassNames(), restApiUri.toString(), null );
             loadPlugins( logger );
->>>>>>> 5aa91396
 
             setupRequestTimeLimit();
 
@@ -99,6 +85,7 @@
     {
         return listFrom(
                 RestfulGraphDatabase.class.getName(),
+                TransactionalService.class.getName(),
                 CypherService.class.getName(),
                 DatabaseMetadataService.class.getName(),
                 ExtensionService.class.getName(),
@@ -107,43 +94,43 @@
     }
 
     @Override
-	public void stop()
+    public void stop()
     {
         try
         {
-			webServer.removeJAXRSClasses( getClassNames(), restApiUri().toString() );
+            webServer.removeJAXRSClasses( getClassNames(), restApiUri().toString() );
 
-			tearDownRequestTimeLimit();
-			unloadPlugins();
-	    }
-	    catch ( URISyntaxException e )
-	    {
-	        log.warn( e );
-	    }
+            tearDownRequestTimeLimit();
+            unloadPlugins();
+        }
+        catch ( URISyntaxException e )
+        {
+            log.warn( e );
+        }
     }
 
-	private void tearDownRequestTimeLimit() {
-		if(requestTimeLimitFilter != null)
-		{
-			webServer.removeFilter(requestTimeLimitFilter, "/*");
-		}
-	}
+    private void tearDownRequestTimeLimit() {
+        if(requestTimeLimitFilter != null)
+        {
+            webServer.removeFilter(requestTimeLimitFilter, "/*");
+        }
+    }
 
-	private void setupRequestTimeLimit() {
-    	Integer limit = config.getInteger( WEBSERVER_LIMIT_EXECUTION_TIME_PROPERTY_KEY, null );
+    private void setupRequestTimeLimit() {
+        Integer limit = config.getInteger( WEBSERVER_LIMIT_EXECUTION_TIME_PROPERTY_KEY, null );
         if ( limit != null )
         {
-        	Guard guard = database.getGraph().getGuard();
-        	if ( guard == null )
+            Guard guard = database.getGraph().getGuard();
+            if ( guard == null )
             {
                 //TODO enable guard and restart EmbeddedGraphdb
                 throw new RuntimeException( "Unable to use guard, you have to enable guard in neo4j.properties" );
             }
-        	
-        	this.requestTimeLimitFilter = new GuardingRequestFilter( guard, limit );
+
+            this.requestTimeLimitFilter = new GuardingRequestFilter( guard, limit );
             webServer.addFilter(requestTimeLimitFilter , "/*" );
         }
-	}
+    }
 
     private URI restApiUri() throws URISyntaxException
     {
@@ -156,8 +143,8 @@
     }
 
     private void unloadPlugins() {
-		// TODO
-	}
+        // TODO
+    }
 
     public PluginManager getPlugins()
     {
