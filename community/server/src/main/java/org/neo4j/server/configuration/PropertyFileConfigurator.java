/**
 * Copyright (c) 2002-2014 "Neo Technology,"
 * Network Engine for Objects in Lund AB [http://neotechnology.com]
 *
 * This file is part of Neo4j.
 *
 * Neo4j is free software: you can redistribute it and/or modify
 * it under the terms of the GNU General Public License as published by
 * the Free Software Foundation, either version 3 of the License, or
 * (at your option) any later version.
 *
 * This program is distributed in the hope that it will be useful,
 * but WITHOUT ANY WARRANTY; without even the implied warranty of
 * MERCHANTABILITY or FITNESS FOR A PARTICULAR PURPOSE.  See the
 * GNU General Public License for more details.
 *
 * You should have received a copy of the GNU General Public License
 * along with this program.  If not, see <http://www.gnu.org/licenses/>.
 */
package org.neo4j.server.configuration;

import java.io.File;
import java.io.FilenameFilter;
import java.io.IOException;
import java.net.URI;
import java.net.URISyntaxException;
import java.util.ArrayList;
import java.util.HashMap;
import java.util.List;
import java.util.Map;

import org.apache.commons.configuration.CompositeConfiguration;
import org.apache.commons.configuration.Configuration;
import org.apache.commons.configuration.ConfigurationException;
import org.apache.commons.configuration.PropertiesConfiguration;
import org.apache.commons.configuration.SystemConfiguration;

import org.neo4j.helpers.collection.MapUtil;
import org.neo4j.kernel.logging.ConsoleLogger;
import org.neo4j.server.configuration.validation.Validator;

public class PropertyFileConfigurator extends Configurator.Adapter
{
    private static final String NEO4J_PROPERTIES_FILENAME = "neo4j.properties";

<<<<<<< HEAD
    public static final Logger log = Logger.getLogger( PropertyFileConfigurator.class );

=======
>>>>>>> f26fcad2
    private final CompositeConfiguration serverConfiguration = new CompositeConfiguration();
    private File propertyFileDirectory;

    private final Validator validator = new Validator();
    private Map<String, String> databaseTuningProperties = null;

    public PropertyFileConfigurator( File propertiesFile )
    {
        this( Validator.NO_VALIDATION, propertiesFile, ConsoleLogger.DEV_NULL );
    }

    public PropertyFileConfigurator( Validator v, File propertiesFile, ConsoleLogger log )
    {
        if ( propertiesFile == null )
        {
            propertiesFile = new File( System.getProperty( Configurator.NEO_SERVER_CONFIG_FILE_KEY ) );
        }

        try
        {
            propertyFileDirectory = propertiesFile.getParentFile();
            loadPropertiesConfig( propertiesFile, log );
            loadDatabaseTuningProperties( propertiesFile, log );

            normalizeUris();
            ensureRelativeUris();

            if ( v != null )
            {
                v.validate( this.configuration(), log );
            }
        }
        catch ( ConfigurationException ce )
        {
            log.warn( "Invalid configuration", ce );
        }
    }

    @Override
    public Configuration configuration()
    {
        return serverConfiguration == null ? new SystemConfiguration() : serverConfiguration;
    }

    private void loadDatabaseTuningProperties( File configFile, ConsoleLogger log ) throws ConfigurationException
    {
        String databaseTuningPropertyFileLocation = serverConfiguration.getString( DB_TUNING_PROPERTY_FILE_KEY );

        if ( databaseTuningPropertyFileLocation == null )
        {
            if ( propertyFileDirectoryContainsDBTuningFile() )
            {
                databaseTuningPropertyFileLocation = new File( propertyFileDirectory, NEO4J_PROPERTIES_FILENAME ).getAbsolutePath();
                log.log( "No database tuning file explicitly set, defaulting to [%s]",
                        databaseTuningPropertyFileLocation );
            }
            else
            {
                log.log(
                        "No database tuning properties (org.neo4j.server.db.tuning.properties) found in [%s], using defaults.",
                        configFile.getPath() );
                return;
            }
        }

        File databaseTuningPropertyFile = new File( databaseTuningPropertyFileLocation );

        if ( !databaseTuningPropertyFile.exists() )
        {
            log.warn( "The specified file for database performance tuning properties [%s] does not exist.",
                    databaseTuningPropertyFileLocation );
            return;
        }

        try
        {
            databaseTuningProperties = MapUtil.load(databaseTuningPropertyFile);
        }
        catch( IOException e )
        {
            databaseTuningProperties = new HashMap<String, String>();
        }
    }

    private void loadPropertiesConfig( File configFile, ConsoleLogger log ) throws ConfigurationException
    {
        PropertiesConfiguration propertiesConfig = new PropertiesConfiguration( configFile );
        if ( validator.validate( propertiesConfig, log ) )
        {
            serverConfiguration.addConfiguration( propertiesConfig );
        }
        else
        {
            String failed = String.format( "Error processing [%s], configuration file has failed validation.",
                    configFile.getAbsolutePath() );
            log.error( failed );
            throw new InvalidServerConfigurationException( failed );
        }
    }

    private void normalizeUris()
    {
        try
        {
            for ( String key : new String[] { MANAGEMENT_PATH_PROPERTY_KEY, REST_API_PATH_PROPERTY_KEY } )
            {
                if ( configuration().containsKey( key ) )
                {
                    URI normalizedUri = new URI( (String) configuration().getProperty( key ) ).normalize();
                    configuration().clearProperty( key );
                    configuration().addProperty( key, normalizedUri.toString() );
                }
            }

        }
        catch ( URISyntaxException e )
        {
            throw new RuntimeException( e );
        }

    }

    private void ensureRelativeUris()
    {
        try
        {
            for ( String key : new String[] { MANAGEMENT_PATH_PROPERTY_KEY, REST_API_PATH_PROPERTY_KEY } )
            {
                if ( configuration().containsKey( key ) )
                {
                    String path = new URI( (String) configuration().getProperty( key ) ).getPath();
                    configuration().clearProperty( key );
                    configuration().addProperty( key, path );
                }
            }

        }
        catch ( URISyntaxException e )
        {
            throw new RuntimeException( e );
        }

    }

    private boolean propertyFileDirectoryContainsDBTuningFile()
    {
        File[] neo4jPropertyFiles = propertyFileDirectory.listFiles( new FilenameFilter()
        {

            @Override
            public boolean accept( File dir, String name )
            {
                return name.toLowerCase()
                        .equals( NEO4J_PROPERTIES_FILENAME );
            }
        } );
        return neo4jPropertyFiles != null && neo4jPropertyFiles.length == 1;
    }

    public File getPropertyFileDirectory()
    {
        return propertyFileDirectory;
    }

    @Override
    public Map<String, String> getDatabaseTuningProperties()
    {
        return databaseTuningProperties == null ? new HashMap<String, String>() : databaseTuningProperties;
    }

    @Override
    public List<ThirdPartyJaxRsPackage> getThirdpartyJaxRsPackages()
    {
        List<ThirdPartyJaxRsPackage> thirdPartyPackages = new ArrayList<ThirdPartyJaxRsPackage>();
        List<String> packagesAndMountpoints = this.configuration().getList( THIRD_PARTY_PACKAGES_KEY );

        for ( String packageAndMoutpoint : packagesAndMountpoints )
        {
            String[] parts = packageAndMoutpoint.split( "=" );
            if ( parts.length != 2 )
            {
                throw new IllegalArgumentException( "config for " + THIRD_PARTY_PACKAGES_KEY + " is wrong: " +
                        packageAndMoutpoint );
            }
            String pkg = parts[0];
            String mountPoint = parts[1];

            thirdPartyPackages.add( new ThirdPartyJaxRsPackage( pkg, mountPoint ) );
        }
        return thirdPartyPackages;
    }
}<|MERGE_RESOLUTION|>--- conflicted
+++ resolved
@@ -43,11 +43,6 @@
 {
     private static final String NEO4J_PROPERTIES_FILENAME = "neo4j.properties";
 
-<<<<<<< HEAD
-    public static final Logger log = Logger.getLogger( PropertyFileConfigurator.class );
-
-=======
->>>>>>> f26fcad2
     private final CompositeConfiguration serverConfiguration = new CompositeConfiguration();
     private File propertyFileDirectory;
 
