--- conflicted
+++ resolved
@@ -21,17 +21,13 @@
 
 import java.util.IllegalFormatException;
 
-<<<<<<< HEAD
 import org.eclipse.jetty.util.log.Logger;
-=======
-import org.mortbay.log.Logger;
 
 import org.neo4j.kernel.impl.util.StringLogger;
 import org.neo4j.kernel.logging.Logging;
 
 import static java.lang.String.format;
 
->>>>>>> f26fcad2
 /**
  * Simple wrapper over the neo4j native logger class for getting jetty to use
  * our logging framework. See <a
@@ -42,11 +38,8 @@
  */
 public class JettyLoggerAdapter implements Logger
 {
-<<<<<<< HEAD
     private static final String SYSTEM = "SYSTEM";
     
-    private org.neo4j.server.logging.Logger delegate;
-=======
     private final Logging logging;
     private final StringLogger logger;
 
@@ -55,22 +48,17 @@
         this.logging = logging;
         this.logger = StringLogger.SYSTEM;
     }
->>>>>>> f26fcad2
 
     private JettyLoggerAdapter( Logging logging, StringLogger logger )
     {
-<<<<<<< HEAD
-        delegate = org.neo4j.server.logging.Logger.getLogger( SYSTEM );
-=======
         this.logging = logging;
         this.logger = logger;
->>>>>>> f26fcad2
     }
 
     @Override
     public void debug( Throwable arg1 )
     {
-        delegate.debug( arg1.getMessage(), arg1 );
+        logger.debug( arg1.getMessage(), arg1 );
     }
     
     @Override
@@ -91,19 +79,11 @@
     {
         try
         {
-<<<<<<< HEAD
-            delegate.debug( wrapNull( arg0 ), args );
-        }
-        catch ( IllegalFormatException e )
-        {
-            delegate.debug( safeFormat( arg0, args ) );
-=======
-            logger.debug( format( wrapNull( arg0 ), arg1, arg2 ) );
-        }
-        catch ( IllegalFormatException e )
-        {
-            logger.debug( safeFormat( arg0, arg1, arg2 ) );
->>>>>>> f26fcad2
+            logger.debug( format( wrapNull( arg0 ), args ) );
+        }
+        catch ( IllegalFormatException e )
+        {
+            logger.debug( safeFormat( arg0, args ) );
         }
     }
 
@@ -128,32 +108,24 @@
     {
         try
         {
-<<<<<<< HEAD
-            delegate.info( wrapNull( arg0 ), args );
-        }
-        catch ( IllegalFormatException e )
-        {
-            delegate.info( safeFormat( arg0, args ) );
-=======
-            logger.info( format( wrapNull( arg0 ), arg1, arg2 ) );
-        }
-        catch ( IllegalFormatException e )
-        {
-            logger.info( safeFormat( arg0, arg1, arg2 ) );
->>>>>>> f26fcad2
+            logger.info( format( wrapNull( arg0 ), args ) );
+        }
+        catch ( IllegalFormatException e )
+        {
+            logger.info( safeFormat( arg0, args ) );
         }
     }
 
     @Override
     public void info( Throwable arg1 )
     {
-        delegate.debug( arg1.getMessage(), arg1 );
+        logger.debug( arg1.getMessage(), arg1 );
     }
 
     @Override
     public void info( String arg0, Throwable arg1 )
     {
-        delegate.debug( arg0, arg1 );
+        logger.debug( arg0, arg1 );
     }
 
     @Override
@@ -170,7 +142,7 @@
     @Override
     public void warn( Throwable arg1 )
     {
-        delegate.debug( arg1.getMessage(), arg1 );
+        logger.debug( arg1.getMessage(), arg1 );
     }
     
     @Override
@@ -185,19 +157,11 @@
     {
         try
         {
-<<<<<<< HEAD
-            delegate.warn( wrapNull( arg0 ), args );
-        }
-        catch ( IllegalFormatException e )
-        {
-            delegate.warn( safeFormat( arg0, args ) );
-=======
-            logger.warn( format( wrapNull( arg0 ), arg1, arg2 ) );
-        }
-        catch ( IllegalFormatException e )
-        {
-            logger.warn( safeFormat( arg0, arg1, arg2 ) );
->>>>>>> f26fcad2
+            logger.warn( format( wrapNull( arg0 ), args ) );
+        }
+        catch ( IllegalFormatException e )
+        {
+            logger.warn( safeFormat( arg0, args ) );
         }
     }
 
@@ -237,12 +201,11 @@
     @Override
     public void ignore( Throwable arg1 )
     {
-        delegate.debug( arg1.getMessage(), arg1 );
-    }
-
-	@Override
-	public String getName() {
-		return SYSTEM;
-	}
-    
+        logger.debug( arg1.getMessage(), arg1 );
+    }
+
+    @Override
+    public String getName() {
+        return SYSTEM;
+    }
 }