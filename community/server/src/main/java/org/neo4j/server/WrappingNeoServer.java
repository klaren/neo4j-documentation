--- conflicted
+++ resolved
@@ -25,7 +25,7 @@
 import org.neo4j.server.configuration.Configurator;
 import org.neo4j.server.configuration.ServerConfigurator;
 import org.neo4j.server.database.Database;
-import org.neo4j.server.database.WrappingDatabase;
+import org.neo4j.server.database.WrappedDatabase;
 import org.neo4j.server.preflight.PreFlightTasks;
 
 public class WrappingNeoServer extends CommunityNeoServer
@@ -40,9 +40,15 @@
     public WrappingNeoServer( GraphDatabaseAPI db, Configurator configurator )
     {
         super( db.getDependencyResolver().resolveDependency( Logging.class ) );
+        this.db = db;
         this.configurator = configurator;
-        this.db = db;
         init();
+    }
+
+    @Override
+    protected Database createDatabase()
+    {
+        return new WrappedDatabase( (AbstractGraphDatabase)db, configurator );
     }
 
     @Override
@@ -50,17 +56,4 @@
     {
         return new PreFlightTasks( logging );
     }
-
-<<<<<<< HEAD
-	@Override
-	protected Database createDatabase() {
-		return new WrappedDatabase( (AbstractGraphDatabase) db, configurator );
-	}
-=======
-    @Override
-    protected Database createDatabase()
-    {
-        return new WrappingDatabase( (AbstractGraphDatabase) db );
-    }
->>>>>>> f26fcad2
 }