--- conflicted
+++ resolved
@@ -192,17 +192,11 @@
         body = replaceLocationPlaceholders(body, locations);
         URI targetUri = calculateTargetUri(uriInfo, path);
 
-<<<<<<< HEAD
         InternalJettyServletRequest req = new InternalJettyServletRequest( method, targetUri.toString(), body);
         req.setScheme( targetUri.getScheme() );
         addHeaders( req, httpHeaders );
 
-=======
->>>>>>> 8e93af81
         InternalJettyServletResponse res = new InternalJettyServletResponse();
-        InternalJettyServletRequest req = new InternalJettyServletRequest( method, targetUri.toString(), body, res );
-
-        addHeaders( req, httpHeaders );
 
         invoke( method, path, body, id, targetUri, req, res );
     }
