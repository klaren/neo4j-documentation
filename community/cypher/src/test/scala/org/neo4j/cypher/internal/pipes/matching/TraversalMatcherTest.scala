--- conflicted
+++ resolved
@@ -51,11 +51,7 @@
 
     val matcher = new BidirectionalTraversalMatcher(pr1, start, end)
 
-<<<<<<< HEAD
-    val queryState = new QueryState(graph, new TransactionBoundQueryContext(graph), Map.empty)
-=======
-    val queryState = new QueryState(graph, new GDSBackedQueryContext(graph), Map.empty, NullDecorator)
->>>>>>> e4dbb922
+    val queryState = new QueryState(graph, new TransactionBoundQueryContext(graph), Map.empty, NullDecorator)
 
     val result: Seq[Path] = matcher.findMatchingPaths(queryState, ExecutionContext()).toSeq
 
@@ -96,11 +92,7 @@
 
     val matcher = new BidirectionalTraversalMatcher(pr1, start, end)
 
-<<<<<<< HEAD
-    val queryState = new QueryState(graph, new TransactionBoundQueryContext(graph), Map.empty)
-=======
-    val queryState = new QueryState(graph, new GDSBackedQueryContext(graph), Map.empty, NullDecorator)
->>>>>>> e4dbb922
+    val queryState = new QueryState(graph, new TransactionBoundQueryContext(graph), Map.empty, NullDecorator)
 
     val result: Seq[Path] = matcher.findMatchingPaths(queryState, ExecutionContext()).toSeq
 
