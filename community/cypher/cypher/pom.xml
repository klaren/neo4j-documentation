<?xml version="1.0"?>
<project xmlns="http://maven.apache.org/POM/4.0.0" xmlns:xsi="http://www.w3.org/2001/XMLSchema-instance" xsi:schemaLocation="http://maven.apache.org/POM/4.0.0 http://maven.apache.org/maven-v4_0_0.xsd">
  <parent>
    <groupId>org.neo4j</groupId>
    <artifactId>cypher-parent</artifactId>
<<<<<<< HEAD
    <version>2.2-SNAPSHOT</version>
=======
    <version>2.1.4-SNAPSHOT</version>
>>>>>>> 13e9653c
    <relativePath>../</relativePath>
  </parent>

  <modelVersion>4.0.0</modelVersion>
  <artifactId>neo4j-cypher</artifactId>
  <packaging>jar</packaging>
<<<<<<< HEAD
  <version>2.2-SNAPSHOT</version>
=======
  <version>2.1.4-SNAPSHOT</version>
>>>>>>> 13e9653c
  <name>Neo4j - Cypher</name>
  <description>Neo4j query language</description>
  <url>http://components.neo4j.org/${project.artifactId}/${project.version}</url>

  <scm>
	  <url>https://github.com/neo4j/neo4j/tree/master/community/cypher</url>
  </scm>

  <licenses>
    <license>
      <name>GNU General Public License, Version 3</name>
      <url>http://www.gnu.org/licenses/gpl-3.0-standalone.html</url>
      <comments>The software ("Software") developed and owned by Network Engine for
        Objects in Lund AB (referred to in this notice as "Neo Technology") is
        licensed under the GNU GENERAL PUBLIC LICENSE Version 3 to all third
        parties and that license is included below.

        However, if you have executed an End User Software License and Services
        Agreement or an OEM Software License and Support Services Agreement, or
        another commercial license agreement with Neo Technology or one of its
        affiliates (each, a "Commercial Agreement"), the terms of the license in
        such Commercial Agreement will supersede the GNU GENERAL PUBLIC LICENSE
        Version 3 and you may use the Software solely pursuant to the terms of
        the relevant Commercial Agreement.
      </comments>
    </license>
  </licenses>
  
  <properties>
    <version-package>cypher.internal</version-package>
  </properties>

  <build>
    <plugins>
      <plugin>
        <groupId>org.scalastyle</groupId>
        <artifactId>scalastyle-maven-plugin</artifactId>
      </plugin>
    </plugins>
  </build>

  <dependencies>

    <!-- shared versions are defined in the parent pom -->

    <!-- neo4j -->

    <dependency>
      <groupId>org.neo4j</groupId>
      <artifactId>neo4j-kernel</artifactId>
    </dependency>
    <dependency>
      <groupId>org.neo4j</groupId>
      <artifactId>neo4j-kernel</artifactId>
      <type>test-jar</type>
      <scope>test</scope>
    </dependency>
    <dependency>
      <groupId>org.neo4j</groupId>
      <artifactId>neo4j-io</artifactId>
      <version>${project.version}</version>
      <type>test-jar</type>
      <scope>test</scope>
    </dependency>
    <dependency>
      <groupId>org.neo4j</groupId>
      <artifactId>neo4j-graphviz</artifactId>
      <scope>test</scope>
    </dependency>
    <dependency>
      <groupId>org.neo4j</groupId>
      <artifactId>neo4j-lucene-index</artifactId>
    </dependency>
    <dependency>
      <groupId>org.neo4j</groupId>
      <artifactId>neo4j-graph-matching</artifactId>
    </dependency>
    <dependency>
      <groupId>org.neo4j</groupId>
      <artifactId>neo4j-graph-algo</artifactId>
    </dependency>

    <!-- neo4j-cypher -->

    <dependency>
      <groupId>org.neo4j</groupId>
      <artifactId>neo4j-cypher-commons</artifactId>
      <version>${project.version}</version>
    </dependency>
    <dependency>
      <groupId>org.neo4j</groupId>
      <artifactId>neo4j-cypher-commons</artifactId>
      <version>${project.version}</version>
      <scope>provided</scope>
      <type>test-jar</type>
    </dependency>
    <dependency>
      <groupId>org.neo4j</groupId>
      <artifactId>neo4j-cypher-compiler-1.9</artifactId>
      <version>2.0.3</version>
    </dependency>
    <dependency>
      <groupId>org.neo4j</groupId>
      <artifactId>neo4j-cypher-compiler-2.0</artifactId>
      <version>2.0.3</version>
    </dependency>
    <dependency>
      <groupId>org.neo4j</groupId>
      <artifactId>neo4j-cypher-compiler-2.1</artifactId>
      <version>${project.version}</version>
    </dependency>
    <dependency>
      <groupId>org.neo4j</groupId>
      <artifactId>neo4j-cypher-compiler-2.1</artifactId>
      <version>${project.version}</version>
      <type>test-jar</type>
      <scope>test</scope>
    </dependency>

    <!-- other -->

    <dependency>
      <groupId>com.googlecode.concurrentlinkedhashmap</groupId>
      <artifactId>concurrentlinkedhashmap-lru</artifactId>
    </dependency>
  </dependencies>
</project><|MERGE_RESOLUTION|>--- conflicted
+++ resolved
@@ -3,22 +3,14 @@
   <parent>
     <groupId>org.neo4j</groupId>
     <artifactId>cypher-parent</artifactId>
-<<<<<<< HEAD
     <version>2.2-SNAPSHOT</version>
-=======
-    <version>2.1.4-SNAPSHOT</version>
->>>>>>> 13e9653c
     <relativePath>../</relativePath>
   </parent>
 
   <modelVersion>4.0.0</modelVersion>
   <artifactId>neo4j-cypher</artifactId>
   <packaging>jar</packaging>
-<<<<<<< HEAD
   <version>2.2-SNAPSHOT</version>
-=======
-  <version>2.1.4-SNAPSHOT</version>
->>>>>>> 13e9653c
   <name>Neo4j - Cypher</name>
   <description>Neo4j query language</description>
   <url>http://components.neo4j.org/${project.artifactId}/${project.version}</url>
@@ -46,7 +38,7 @@
       </comments>
     </license>
   </licenses>
-  
+
   <properties>
     <version-package>cypher.internal</version-package>
   </properties>
