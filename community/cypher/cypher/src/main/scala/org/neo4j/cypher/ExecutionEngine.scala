/*
 * Copyright (c) 2002-2015 "Neo Technology,"
 * Network Engine for Objects in Lund AB [http://neotechnology.com]
 *
 * This file is part of Neo4j.
 *
 * Neo4j is free software: you can redistribute it and/or modify
 * it under the terms of the GNU General Public License as published by
 * the Free Software Foundation, either version 3 of the License, or
 * (at your option) any later version.
 *
 * This program is distributed in the hope that it will be useful,
 * but WITHOUT ANY WARRANTY; without even the implied warranty of
 * MERCHANTABILITY or FITNESS FOR A PARTICULAR PURPOSE.  See the
 * GNU General Public License for more details.
 *
 * You should have received a copy of the GNU General Public License
 * along with this program.  If not, see <http://www.gnu.org/licenses/>.
 */
package org.neo4j.cypher

import java.lang.Boolean.FALSE
import java.util.{Map => JavaMap}

import org.neo4j.cypher.internal.compiler.v2_3.prettifier.Prettifier
import org.neo4j.cypher.internal.compiler.v2_3.{LRUCache => LRUCachev2_3, _}
import org.neo4j.cypher.internal.tracing.{CompilationTracer, TimingCompilationTracer}
import org.neo4j.cypher.internal.{CypherCompiler, _}
import org.neo4j.graphdb.GraphDatabaseService
import org.neo4j.graphdb.config.Setting
import org.neo4j.graphdb.factory.GraphDatabaseSettings
import org.neo4j.kernel.impl.core.ThreadToStatementContextBridge
import org.neo4j.kernel.impl.factory.GraphDatabaseFacade
import org.neo4j.kernel.impl.query.{QueryEngineProvider, QueryExecutionMonitor, QuerySession}
import org.neo4j.kernel.{GraphDatabaseAPI, api, monitoring}
import org.neo4j.logging.{LogProvider, NullLogProvider}

import scala.collection.JavaConverters._

trait StringCacheMonitor extends CypherCacheMonitor[String, api.Statement]

<<<<<<< HEAD
class ExecutionEngine(graph: GraphDatabaseService, logProvider: LogProvider = NullLogProvider.getInstance()) {
=======
/**
  * This class construct and initialize both the cypher compiler and the cypher runtime, which is a very expensive
  * operation so please make sure this will be constructed only once and properly reused.
  *
  * @deprecated use { @link org.neo4j.graphdb.GraphDatabaseService#execute(String)} instead.
  */
@Deprecated
class ExecutionEngine(graph: GraphDatabaseService, logger: StringLogger = StringLogger.DEV_NULL) {
>>>>>>> 293a88d1

  require(graph != null, "Can't work with a null graph database")

  // true means we run inside REST server
  protected val isServer = false
  protected val graphAPI = graph.asInstanceOf[GraphDatabaseAPI]
  protected val kernel = graphAPI.getDependencyResolver.resolveDependency(classOf[org.neo4j.kernel.api.KernelAPI])
  private val lastCommittedTxId = LastCommittedTxIdProvider(graphAPI)
  protected val kernelMonitors: monitoring.Monitors = graphAPI.getDependencyResolver.resolveDependency(classOf[org.neo4j.kernel.monitoring.Monitors])
  private val compilationTracer: CompilationTracer = {
    if(optGraphSetting(graph, GraphDatabaseSettings.cypher_compiler_tracing, FALSE))
      new TimingCompilationTracer(kernelMonitors.newMonitor(classOf[TimingCompilationTracer.EventListener]))
    else
      CompilationTracer.NO_COMPILATION_TRACING
  }
  protected val compiler = createCompiler

  private val log = logProvider.getLog( getClass )
  private val cacheMonitor = kernelMonitors.newMonitor(classOf[StringCacheMonitor])
  kernelMonitors.addMonitorListener( new StringCacheMonitor {
    override def cacheDiscard(query: String) {
      log.info(s"Discarded stale query from the query cache: $query")
    }
  })

  private val executionMonitor = kernelMonitors.newMonitor(classOf[QueryExecutionMonitor])

  private val cacheAccessor = new MonitoringCacheAccessor[String, (ExecutionPlan, Map[String, Any])](cacheMonitor)

  private val preParsedQueries = new LRUCachev2_3[String, PreParsedQuery](getPlanCacheSize)
  private val parsedQueries = new LRUCachev2_3[String, ParsedQuery](getPlanCacheSize)

  @throws(classOf[SyntaxException])
  def profile(query: String): ExtendedExecutionResult = profile(query, Map[String, Any](), QueryEngineProvider.embeddedSession)

  @throws(classOf[SyntaxException])
  def profile(query: String, params: JavaMap[String, Any]): ExtendedExecutionResult = profile(query, params.asScala.toMap, QueryEngineProvider.embeddedSession)

  @throws(classOf[SyntaxException])
  def profile(query: String, params: Map[String, Any]): ExtendedExecutionResult = profile(query, params, QueryEngineProvider.embeddedSession)

  @throws(classOf[SyntaxException])
  def profile(query: String, params: Map[String, Any],session: QuerySession): ExtendedExecutionResult = {
    executionMonitor.startQueryExecution(session, query)

    val (preparedPlanExecution, txInfo) = planQuery(query)
    preparedPlanExecution.profile(graphAPI, txInfo, params, session)
  }

  @throws(classOf[SyntaxException])
  def profile(query: String, params: JavaMap[String, Any], session: QuerySession): ExtendedExecutionResult =
    profile(query, params.asScala.toMap, session)

  @throws(classOf[SyntaxException])
  def execute(query: String): ExtendedExecutionResult = execute(query, Map[String, Any]())

  @throws(classOf[SyntaxException])
  def execute(query: String, params: JavaMap[String, Any]): ExtendedExecutionResult = execute(query, params.asScala.toMap, QueryEngineProvider.embeddedSession)

  @throws(classOf[SyntaxException])
  def execute(query: String, params: Map[String, Any]): ExtendedExecutionResult =
    execute(query, params, QueryEngineProvider.embeddedSession)

  @throws(classOf[SyntaxException])
  def execute(query: String, params: JavaMap[String, Any], session: QuerySession): ExtendedExecutionResult =
    execute(query, params.asScala.toMap, session)

  @throws(classOf[SyntaxException])
  def execute(query: String, params: Map[String, Any], session: QuerySession): ExtendedExecutionResult = {
    executionMonitor.startQueryExecution(session, query)
    val (preparedPlanExecution, txInfo) = planQuery(query)
    preparedPlanExecution.execute(graphAPI, txInfo, params, session)
  }

  @throws(classOf[SyntaxException])
  protected def parseQuery(queryText: String): ParsedQuery =
    parsePreParsedQuery(preParseQuery(queryText), CompilationPhaseTracer.NO_TRACING)

  @throws(classOf[SyntaxException])
  private def parsePreParsedQuery(preParsedQuery: PreParsedQuery, tracer: CompilationPhaseTracer): ParsedQuery = {
    parsedQueries.get(preParsedQuery.statementWithVersionAndPlanner).getOrElse {
      val parsedQuery = compiler.parseQuery(preParsedQuery, tracer)
      //don't cache failed queries
      if (!parsedQuery.hasErrors) parsedQueries.put(preParsedQuery.statementWithVersionAndPlanner, parsedQuery)
      parsedQuery
    }
  }

  @throws(classOf[SyntaxException])
  private def preParseQuery(queryText: String): PreParsedQuery =
    preParsedQueries.getOrElseUpdate(queryText, compiler.preParseQuery(queryText))

  @throws(classOf[SyntaxException])
  protected def planQuery(queryText: String): (PreparedPlanExecution, TransactionInfo) = {
    val phaseTracer = compilationTracer.compileQuery(queryText)
    try {

      val preParsedQuery = preParseQuery(queryText)
      val executionMode = preParsedQuery.executionMode
      val cacheKey = preParsedQuery.statementWithVersionAndPlanner

      var n = 0
      while (n < ExecutionEngine.PLAN_BUILDING_TRIES) {
        // create transaction and query context
        var touched = false
        val isTopLevelTx = !txBridge.hasTransaction
        val tx = graph.beginTx()
        val kernelStatement = txBridge.get()

        val (plan: ExecutionPlan, extractedParameters) = try {
          // fetch plan cache
          val cache: LRUCachev2_3[String, (ExecutionPlan, Map[String, Any])] = getOrCreateFromSchemaState(kernelStatement, {
            cacheMonitor.cacheFlushDetected(kernelStatement)
            new LRUCachev2_3[String, (ExecutionPlan, Map[String, Any])](getPlanCacheSize)
          })

          Iterator.continually {
            cacheAccessor.getOrElseUpdate(cache)(cacheKey, {
              touched = true
              val parsedQuery = parsePreParsedQuery(preParsedQuery, phaseTracer)
              parsedQuery.plan(kernelStatement, phaseTracer)
            })
          }.flatMap { case (candidatePlan, params) =>
            if (!touched && candidatePlan.isStale(lastCommittedTxId, kernelStatement)) {
              cacheAccessor.remove(cache)(cacheKey)
              None
            } else {
              Some((candidatePlan, params))
            }
          }.next()
        } catch {
          case (t: Throwable) =>
            kernelStatement.close()
            tx.failure()
            tx.close()
            throw t
        }

        if (touched) {
          kernelStatement.close()
          tx.success()
          tx.close()
        } else {
          // close the old statement reference after the statement has been "upgraded"
          // to either a schema data or a schema statement, so that the locks are "handed over".
          kernelStatement.close()
          val preparedPlanExecution = PreparedPlanExecution(plan, executionMode, extractedParameters)
          val txInfo = TransactionInfo(tx, isTopLevelTx, txBridge.get())
          return (preparedPlanExecution, txInfo)
        }

        n += 1
      }
    } finally phaseTracer.close()

    throw new IllegalStateException("Could not execute query due to insanely frequent schema changes")
  }

  private val txBridge = graph.asInstanceOf[GraphDatabaseAPI]
    .getDependencyResolver
    .resolveDependency(classOf[ThreadToStatementContextBridge])

  private def getOrCreateFromSchemaState[V](statement: api.Statement, creator: => V) = {
    val javaCreator = new org.neo4j.function.Function[ExecutionEngine, V]() {
      def apply(key: ExecutionEngine) = creator
    }
    statement.readOperations().schemaStateGetOrCreate(this, javaCreator)
  }

  def prettify(query: String): String = Prettifier(query)

  private def createCompiler: CypherCompiler = {
    val version = CypherVersion(optGraphSetting[String](
      graph, GraphDatabaseSettings.cypher_parser_version, CypherVersion.default.name))
    val planner = CypherPlanner(optGraphSetting[String](
      graph, GraphDatabaseSettings.cypher_planner, CypherPlanner.default.name))
    val runtime = CypherRuntime(optGraphSetting[String](
      graph, GraphDatabaseSettings.cypher_runtime, CypherRuntime.default.name))
    val useErrorsOverWarnings: java.lang.Boolean = optGraphSetting[java.lang.Boolean](
      graph, GraphDatabaseSettings.cypher_hints_error,
      GraphDatabaseSettings.cypher_hints_error.getDefaultValue.toBoolean
    )
    if ((version != CypherVersion.v2_2 && version != CypherVersion.v2_3) && (planner == CypherPlanner.greedy || planner == CypherPlanner.idp || planner == CypherPlanner.dp)) {
      val message = s"Cannot combine configurations: ${GraphDatabaseSettings.cypher_parser_version.name}=${version.name} " +
        s"with ${GraphDatabaseSettings.cypher_planner.name} = ${planner.name}"
      log.error(message)
      throw new IllegalStateException(message)
    }
    new CypherCompiler(graph, kernel, kernelMonitors, version, planner, runtime, useErrorsOverWarnings, logProvider)
  }

  private def getPlanCacheSize: Int =
    optGraphSetting[java.lang.Integer](
      graph, GraphDatabaseSettings.query_cache_size,
      GraphDatabaseSettings.query_cache_size.getDefaultValue.toInt
    )

  private def optGraphSetting[V](graph: GraphDatabaseService, setting: Setting[V], defaultValue: V): V = {
    def optGraphAs[T <: GraphDatabaseService : Manifest]: PartialFunction[GraphDatabaseService, T] = {
      case (db: T) => db
    }
    optGraphAs[GraphDatabaseFacade]
      .andThen(g => {
      Option(g.platformModule.config.get(setting))
    })
      .andThen(_.getOrElse(defaultValue))
      .applyOrElse(graph, (_: GraphDatabaseService) => defaultValue)
  }
}

object ExecutionEngine {
  val PLAN_BUILDING_TRIES: Int = 20
}<|MERGE_RESOLUTION|>--- conflicted
+++ resolved
@@ -38,10 +38,6 @@
 import scala.collection.JavaConverters._
 
 trait StringCacheMonitor extends CypherCacheMonitor[String, api.Statement]
-
-<<<<<<< HEAD
-class ExecutionEngine(graph: GraphDatabaseService, logProvider: LogProvider = NullLogProvider.getInstance()) {
-=======
 /**
   * This class construct and initialize both the cypher compiler and the cypher runtime, which is a very expensive
   * operation so please make sure this will be constructed only once and properly reused.
@@ -49,8 +45,7 @@
   * @deprecated use { @link org.neo4j.graphdb.GraphDatabaseService#execute(String)} instead.
   */
 @Deprecated
-class ExecutionEngine(graph: GraphDatabaseService, logger: StringLogger = StringLogger.DEV_NULL) {
->>>>>>> 293a88d1
+class ExecutionEngine(graph: GraphDatabaseService, logProvider: LogProvider = NullLogProvider.getInstance()) {
 
   require(graph != null, "Can't work with a null graph database")
 
