/*
 * Copyright (c) 2002-2016 "Neo Technology,"
 * Network Engine for Objects in Lund AB [http://neotechnology.com]
 *
 * This file is part of Neo4j.
 *
 * Neo4j is free software: you can redistribute it and/or modify
 * it under the terms of the GNU General Public License as published by
 * the Free Software Foundation, either version 3 of the License, or
 * (at your option) any later version.
 *
 * This program is distributed in the hope that it will be useful,
 * but WITHOUT ANY WARRANTY; without even the implied warranty of
 * MERCHANTABILITY or FITNESS FOR A PARTICULAR PURPOSE.  See the
 * GNU General Public License for more details.
 *
 * You should have received a copy of the GNU General Public License
 * along with this program.  If not, see <http://www.gnu.org/licenses/>.
 */
package org.neo4j.cypher

import org.neo4j.cypher.internal.compiler.v2_3.CostBasedPlannerName
import org.neo4j.cypher.internal.frontend.v2_3.test_helpers.CypherFunSuite
import org.neo4j.graphdb.GraphDatabaseService
import org.neo4j.graphdb.Result.{ResultRow, ResultVisitor}
import org.neo4j.graphdb.factory.GraphDatabaseSettings
import org.neo4j.kernel.GraphDatabaseAPI
import org.neo4j.kernel.impl.core.ThreadToStatementContextBridge
import org.neo4j.test.TestGraphDatabaseFactory

class ExecutionEngineIT extends CypherFunSuite {

  test("by default when using cypher 2.2 some queries should default to COST") {
    //given
    val db = new TestGraphDatabaseFactory()
      .newImpermanentDatabaseBuilder()
      .setConfig(GraphDatabaseSettings.cypher_parser_version, "2.2").newGraphDatabase()

    //when
    val plan1 = db.planDescriptionForQuery("PROFILE MATCH (a) RETURN a")
    val plan2 = db.planDescriptionForQuery("PROFILE MATCH (a)-[:T*]-(a) RETURN a")

    //then
    plan1.getArguments.get("planner") should equal("COST")
    plan2.getArguments.get("planner") should equal("COST")
  }

  test("by default when using cypher 2.3 some queries should default to COST") {
    //given
    val db = new TestGraphDatabaseFactory()
      .newImpermanentDatabaseBuilder()
      .setConfig(GraphDatabaseSettings.cypher_parser_version, "2.3").newGraphDatabase()

    //when
    val plan1 = db.planDescriptionForQuery("PROFILE MATCH (a) RETURN a")
    val plan2 = db.planDescriptionForQuery("PROFILE MATCH (a)-[:T*]-(a) RETURN a")

    //then
    plan1.getArguments.get("planner") should equal("COST")
    plan1.getArguments.get("planner-impl") should equal(CostBasedPlannerName.default.name)
    plan2.getArguments.get("planner") should equal("COST")
    plan2.getArguments.get("planner-impl") should equal(CostBasedPlannerName.default.name)
  }

  test("should be able to set RULE as default when using cypher 2.2") {
    //given
    val db = new TestGraphDatabaseFactory()
      .newImpermanentDatabaseBuilder()
      .setConfig(GraphDatabaseSettings.cypher_planner, "RULE")
      .setConfig(GraphDatabaseSettings.cypher_parser_version, "2.2").newGraphDatabase()

    //when
    val plan = db.planDescriptionForQuery("PROFILE MATCH (a) RETURN a")

    //then
    plan.getArguments.get("planner") should equal("RULE")
  }

  test("should be able to set RULE as default when using cypher 2.3") {
    //given
    val db = new TestGraphDatabaseFactory()
      .newImpermanentDatabaseBuilder()
      .setConfig(GraphDatabaseSettings.cypher_planner, "RULE")
      .setConfig(GraphDatabaseSettings.cypher_parser_version, "2.3").newGraphDatabase()

    //when
    val plan = db.planDescriptionForQuery("PROFILE MATCH (a) RETURN a")

    //then
    plan.getArguments.get("planner") should equal("RULE")
    plan.getArguments.get("planner-impl") should equal("RULE")
  }

  test("should be able to force COST as default when using cypher 2.2") {
    //given
    val db = new TestGraphDatabaseFactory()
      .newImpermanentDatabaseBuilder()
      .setConfig(GraphDatabaseSettings.cypher_planner, "COST")
      .setConfig(GraphDatabaseSettings.cypher_parser_version, "2.2").newGraphDatabase()

    //when
    val plan = db.planDescriptionForQuery("PROFILE MATCH (a)-[:T*]-(a) RETURN a")

    //then
    plan.getArguments.get("planner") should equal("COST")
  }


  test("should be able to force COST as default when using cypher 2.3") {
    //given
    val db = new TestGraphDatabaseFactory()
      .newImpermanentDatabaseBuilder()
      .setConfig(GraphDatabaseSettings.cypher_planner, "COST")
      .setConfig(GraphDatabaseSettings.cypher_parser_version, "2.3").newGraphDatabase()

    //when
    val plan = db.planDescriptionForQuery("PROFILE MATCH (a)-[:T*]-(a) RETURN a")

    //then
    plan.getArguments.get("planner") should equal("COST")
    plan.getArguments.get("planner-impl") should equal("IDP")
  }

  test("should throw error if using COST for older versions") {
    //given
    val db = new TestGraphDatabaseFactory()
      .newImpermanentDatabaseBuilder()
      .setConfig(GraphDatabaseSettings.cypher_planner, "COST")
      .setConfig(GraphDatabaseSettings.cypher_parser_version, "2.0").newGraphDatabase()

<<<<<<< HEAD
      db.planDescriptionForQuery("PROFILE MATCH (a)-[:T*]-(a) RETURN a")
=======
    // when-then
    an [Exception] should be thrownBy {
      db.execute("PROFILE MATCH (a)-[:T*]-(a) RETURN a").getExecutionPlanDescription
>>>>>>> 2283d0e7
    }
  }

  test("should work if query cache size is set to zero") {
    //given
    val db = new TestGraphDatabaseFactory()
      .newImpermanentDatabaseBuilder()
      .setConfig(GraphDatabaseSettings.query_cache_size, "0").newGraphDatabase()

    // when
    db.execute("RETURN 42").close()

    // then no exception is thrown
  }

  test("should not leak transaction when closing the result for a query") {
    //given
    val db = new TestGraphDatabaseFactory().newImpermanentDatabase()
    val engine = new ExecutionEngine(db)

    // when
    db.execute("return 1").close()
    // then
    txBridge(db).hasTransaction shouldBe false

    // when
    engine.execute("return 1").close()
    // then
    txBridge(db).hasTransaction shouldBe false

    // when
    engine.execute("return 1").javaIterator.close()
    // then
    txBridge(db).hasTransaction shouldBe false
  }

  test("should not leak transaction when closing the result for a profile query") {
    //given
    val db = new TestGraphDatabaseFactory().newImpermanentDatabase()
    val engine = new ExecutionEngine(db)

    // when
    db.execute("profile return 1").close()
    // then
    txBridge(db).hasTransaction shouldBe false

    // when
    engine.execute("profile return 1").close()
    // then
    txBridge(db).hasTransaction shouldBe false

    // when
    engine.execute("profile return 1").javaIterator.close()
    // then
    txBridge(db).hasTransaction shouldBe false

    // when
    engine.profile("return 1").close()
    // then
    txBridge(db).hasTransaction shouldBe false

    // when
    engine.profile("return 1").javaIterator.close()
    // then
    txBridge(db).hasTransaction shouldBe false
  }

  test("should not leak transaction when closing the result for an explain query") {
    //given
    val db = new TestGraphDatabaseFactory().newImpermanentDatabase()
    val engine = new ExecutionEngine(db)

    // when
    db.execute("explain return 1").close()
    // then
    txBridge(db).hasTransaction shouldBe false

    // when
    engine.execute("explain return 1").close()
    // then
    txBridge(db).hasTransaction shouldBe false

    // when
    engine.execute("explain return 1").javaIterator.close()
    // then
    txBridge(db).hasTransaction shouldBe false
  }

  test("should be possible to close compiled result after it is consumed") {
    // given
    val db = new TestGraphDatabaseFactory().newImpermanentDatabase()

    // when
    val result = db.execute("CYPHER runtime=compiled MATCH (n) RETURN n")
    result.accept(new ResultVisitor[RuntimeException] {
      def visit(row: ResultRow) = true
    })

    result.close()

    // then
    // call to close actually worked
  }

  private implicit class RichDb(db: GraphDatabaseService) {
    def planDescriptionForQuery(query: String) = {
      val res = db.execute(query)
      res.resultAsString()
      res.getExecutionPlanDescription
    }
  }

  private def txBridge(db: GraphDatabaseService) = {
    db.asInstanceOf[GraphDatabaseAPI].getDependencyResolver.resolveDependency(classOf[ThreadToStatementContextBridge])
  }
}<|MERGE_RESOLUTION|>--- conflicted
+++ resolved
@@ -121,23 +121,6 @@
     plan.getArguments.get("planner-impl") should equal("IDP")
   }
 
-  test("should throw error if using COST for older versions") {
-    //given
-    val db = new TestGraphDatabaseFactory()
-      .newImpermanentDatabaseBuilder()
-      .setConfig(GraphDatabaseSettings.cypher_planner, "COST")
-      .setConfig(GraphDatabaseSettings.cypher_parser_version, "2.0").newGraphDatabase()
-
-<<<<<<< HEAD
-      db.planDescriptionForQuery("PROFILE MATCH (a)-[:T*]-(a) RETURN a")
-=======
-    // when-then
-    an [Exception] should be thrownBy {
-      db.execute("PROFILE MATCH (a)-[:T*]-(a) RETURN a").getExecutionPlanDescription
->>>>>>> 2283d0e7
-    }
-  }
-
   test("should work if query cache size is set to zero") {
     //given
     val db = new TestGraphDatabaseFactory()
