--- conflicted
+++ resolved
@@ -146,25 +146,14 @@
     )
   }
 
-<<<<<<< HEAD
   test("should complain if shortest path has a minimal length") {
     executeAndEnsureError(
-      "start a=node(0), b=node(1) match p=shortestPath(a-[*1..2]->b) return p",
-      "shortestPath(...) does not support a minimal length (line 1, column 36)"
-    )
-    executeAndEnsureError(
-      "start a=node(0), b=node(1) match p=allShortestPaths(a-[*1..2]->b) return p",
-      "allShortestPaths(...) does not support a minimal length (line 1, column 36)"
-=======
-  @Test def shouldComplainIfShortestPathHasAMinimalLengthOtherThanZeroOrOne() {
-    test(
       "start a=node(0), b=node(1) match p=shortestPath(a-[*2..3]->b) return p",
       "shortestPath(...) does not support a minimal length different from 0 or 1 (line 1, column 36)"
     )
-    test(
+    executeAndEnsureError(
       "start a=node(0), b=node(1) match p=allShortestPaths(a-[*2..3]->b) return p",
       "allShortestPaths(...) does not support a minimal length different from 0 or 1 (line 1, column 36)"
->>>>>>> e70f95f9
     )
   }
 
