<<<<<<< HEAD
<NOT YET RELEASED>
------------------
o The column names are now exactly as written in the RETURN expression
o BREAKING CHANGE: To check whether a property exists on a node, use the HAS(...) function
o Arithmetics 
o An identifier can now be assigned all the nodes in the graph - START a=node(*)

<NOT YET RELEASED>
------------------
=======
1.6 (2012-01-19)
----------------
>>>>>>> 7b2a6ca2
o Lots of changes to the parsers error reporting
o Queries can now be pre-pended with which parser version to use
o Database configuration can now change which version of the parser to use as default

1.6.M03 (2012-01-12)
--------------------
o Added a different aggregation logic. Makes aggregating on the same columns as sorting much faster
o Made it possible to query on array properties
o Fixed bug #157 - Comparing things of different types now gives false instead of type error
o Fixed bug #140 - Identifier can now named same thing as a parameter
o Fixed bug that tripped up the patter matchern when a node is sent in as a parameter
o Fixed bug #168 - Ordering on renamed columns now works well
o Fixed bug #170 - Arrays are now pretty-printed instead of Array.toString

1.6.M02 (2011-12-16)
--------------------
o Added allShortestPaths
o Added COALESCE
o Added column aliasing with AS
o Variable length relationships can now introduce a rel-iterable
o BREAKING CHANGE: Changed the syntax for iterable predicated ALL/NONE/ANY/SINGLE to use WHERE instead of a colon
o BREAKING CHANGE: ExecutionResult is now a read-once, forward only iterator. 
o Fixed problems with optional graph elements

1.6.M01 (2011-11-24)
--------------------
o Made zero length (a single node) paths possible
o Skip, limit and regular expressions can now be parameterized
o Column order is now preserved
o Distinct and order by can now be used at the same time
o Paths can now be optional
o Execution plans can now be pretty printed
o Solved a bug when using multiple regular expressions in the same query
o Added the extract function

1.5 (2011-10-18)
----------------
o Added DISTINCT for all aggregate functions
o Nodes/relationships can be parameters as well

1.5.M02 (2011-10-10)
--------------------
o Relationships can now be optional
o Added new predicated for iterables: ALL/ANY/NONE/SINGLE
o Added path functions: NODES/RELATIONSHIPS/LENGTH
o Parameters for literals, index queries and node/relationship id
o Shortest path added
o Pattern matcher will, if possible, eliminate subgraphs early, by using the predicates from the WHERE clause
o Relationships can be bound now
o Added IS NULL for NULL checking
o Added new aggregate function - COLLECT

1.5.M01 (2011-08-31)
--------------------
o Added paths
o Changed r.TYPE to type(r)
o Variable length path supported
<|MERGE_RESOLUTION|>--- conflicted
+++ resolved
@@ -1,4 +1,3 @@
-<<<<<<< HEAD
 <NOT YET RELEASED>
 ------------------
 o The column names are now exactly as written in the RETURN expression
@@ -6,12 +5,8 @@
 o Arithmetics 
 o An identifier can now be assigned all the nodes in the graph - START a=node(*)
 
-<NOT YET RELEASED>
-------------------
-=======
 1.6 (2012-01-19)
 ----------------
->>>>>>> 7b2a6ca2
 o Lots of changes to the parsers error reporting
 o Queries can now be pre-pended with which parser version to use
 o Database configuration can now change which version of the parser to use as default
