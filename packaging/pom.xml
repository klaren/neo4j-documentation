--- conflicted
+++ resolved
@@ -3,22 +3,15 @@
   <parent>
     <groupId>org.neo4j</groupId>
     <artifactId>parent</artifactId>
-<<<<<<< HEAD
     <version>3.0.0-SNAPSHOT</version>
-=======
-    <version>2.3.1-SNAPSHOT</version>
->>>>>>> 9cfdbb82
+
     <relativePath>..</relativePath>
   </parent>
 
   <modelVersion>4.0.0</modelVersion>
   <groupId>org.neo4j.build</groupId>
   <artifactId>packaging-build</artifactId>
-<<<<<<< HEAD
   <version>3.0.0-SNAPSHOT</version>
-=======
-  <version>2.3.1-SNAPSHOT</version>
->>>>>>> 9cfdbb82
 
   <name>Neo4j Packaging Build</name>
   <packaging>pom</packaging>
