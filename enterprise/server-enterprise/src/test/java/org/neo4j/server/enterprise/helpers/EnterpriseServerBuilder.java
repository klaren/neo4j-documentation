/**
 * Copyright (c) 2002-2014 "Neo Technology,"
 * Network Engine for Objects in Lund AB [http://neotechnology.com]
 *
 * This file is part of Neo4j.
 *
 * Neo4j is free software: you can redistribute it and/or modify
 * it under the terms of the GNU Affero General Public License as
 * published by the Free Software Foundation, either version 3 of the
 * License, or (at your option) any later version.
 *
 * This program is distributed in the hope that it will be useful,
 * but WITHOUT ANY WARRANTY; without even the implied warranty of
 * MERCHANTABILITY or FITNESS FOR A PARTICULAR PURPOSE.  See the
 * GNU Affero General Public License for more details.
 *
 * You should have received a copy of the GNU Affero General Public License
 * along with this program. If not, see <http://www.gnu.org/licenses/>.
 */
package org.neo4j.server.enterprise.helpers;

import java.io.File;
import java.io.IOException;

import org.neo4j.kernel.logging.Logging;
import org.neo4j.server.configuration.Configurator;
<<<<<<< HEAD
import org.neo4j.server.configuration.PropertyFileConfigurator;
import org.neo4j.server.configuration.validation.DatabaseLocationMustBeSpecifiedRule;
import org.neo4j.server.configuration.validation.Validator;
=======
import org.neo4j.server.database.Database;
import org.neo4j.server.database.EphemeralDatabase;
>>>>>>> 126745c3
import org.neo4j.server.enterprise.EnterpriseNeoServer;
import org.neo4j.server.helpers.CommunityServerBuilder;
import org.neo4j.server.helpers.LoggingFactory;
import org.neo4j.server.preflight.PreFlightTasks;
import org.neo4j.server.rest.web.DatabaseActions;

<<<<<<< HEAD
import static org.neo4j.helpers.Clock.SYSTEM_CLOCK;
import static org.neo4j.server.ServerTestUtils.createTempDir;
import static org.neo4j.server.database.LifecycleManagingDatabase.lifecycleManagingDatabase;
=======
import static org.neo4j.server.helpers.LoggingFactory.IMPERMANENT_LOGGING;
>>>>>>> 126745c3

public class EnterpriseServerBuilder extends CommunityServerBuilder
{
    protected EnterpriseServerBuilder( LoggingFactory loggingFactory )
    {
        super( loggingFactory );
    }

    public static EnterpriseServerBuilder server()
    {
        return server( IMPERMANENT_LOGGING );
    }

    public static EnterpriseServerBuilder server( LoggingFactory loggingFactory )
    {
        return new EnterpriseServerBuilder( loggingFactory );
    }

    @Override
    public EnterpriseNeoServer build() throws IOException
    {
        return (EnterpriseNeoServer) super.build();
    }

    @Override
    public EnterpriseNeoServer build( File configFile, Configurator configurator, Logging logging )
    {
        return new TestEnterpriseNeoServer( configurator, configFile, logging );
    }

    private class TestEnterpriseNeoServer extends EnterpriseNeoServer
    {
        private final File configFile;

        public TestEnterpriseNeoServer( Configurator propertyFileConfigurator, File configFile, Logging logging )
        {
<<<<<<< HEAD
            super( propertyFileConfigurator, persistent ? createDbFactory( propertyFileConfigurator.configuration() )
                                                        : lifecycleManagingDatabase( IN_MEMORY_DB )  );
=======
            super( propertyFileConfigurator, logging );
>>>>>>> 126745c3
            this.configFile = configFile;
        }

        @Override
        protected PreFlightTasks createPreflightTasks()
        {
            return preflightTasks;
        }

        @Override
        protected DatabaseActions createDatabaseActions()
        {
            return createDatabaseActionsObject( database, configurator );
        }

        @Override
        public void stop()
        {
            super.stop();
            configFile.delete();
        }
    }
}<|MERGE_RESOLUTION|>--- conflicted
+++ resolved
@@ -24,27 +24,13 @@
 
 import org.neo4j.kernel.logging.Logging;
 import org.neo4j.server.configuration.Configurator;
-<<<<<<< HEAD
-import org.neo4j.server.configuration.PropertyFileConfigurator;
-import org.neo4j.server.configuration.validation.DatabaseLocationMustBeSpecifiedRule;
-import org.neo4j.server.configuration.validation.Validator;
-=======
-import org.neo4j.server.database.Database;
-import org.neo4j.server.database.EphemeralDatabase;
->>>>>>> 126745c3
 import org.neo4j.server.enterprise.EnterpriseNeoServer;
 import org.neo4j.server.helpers.CommunityServerBuilder;
 import org.neo4j.server.helpers.LoggingFactory;
 import org.neo4j.server.preflight.PreFlightTasks;
 import org.neo4j.server.rest.web.DatabaseActions;
 
-<<<<<<< HEAD
-import static org.neo4j.helpers.Clock.SYSTEM_CLOCK;
-import static org.neo4j.server.ServerTestUtils.createTempDir;
-import static org.neo4j.server.database.LifecycleManagingDatabase.lifecycleManagingDatabase;
-=======
 import static org.neo4j.server.helpers.LoggingFactory.IMPERMANENT_LOGGING;
->>>>>>> 126745c3
 
 public class EnterpriseServerBuilder extends CommunityServerBuilder
 {
@@ -81,12 +67,7 @@
 
         public TestEnterpriseNeoServer( Configurator propertyFileConfigurator, File configFile, Logging logging )
         {
-<<<<<<< HEAD
-            super( propertyFileConfigurator, persistent ? createDbFactory( propertyFileConfigurator.configuration() )
-                                                        : lifecycleManagingDatabase( IN_MEMORY_DB )  );
-=======
             super( propertyFileConfigurator, logging );
->>>>>>> 126745c3
             this.configFile = configFile;
         }
 
