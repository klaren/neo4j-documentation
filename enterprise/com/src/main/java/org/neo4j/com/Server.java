--- conflicted
+++ resolved
@@ -144,12 +144,8 @@
     private int chunkSize;
 
     public Server( T requestTarget, Configuration config, Logging logging, int frameLength,
-<<<<<<< HEAD
-                   byte applicationProtocolVersion, TxChecksumVerifier txVerifier, Clock clock, ByteCounterMonitor
+            ProtocolVersion protocolVersion, TxChecksumVerifier txVerifier, Clock clock, ByteCounterMonitor
             byteCounterMonitor, RequestMonitor requestMonitor )
-=======
-                   ProtocolVersion protocolVersion, TxChecksumVerifier txVerifier, Clock clock, Monitors monitors )
->>>>>>> 816f76de
     {
         this.requestTarget = requestTarget;
         this.config = config;
@@ -634,7 +630,6 @@
         final LogEntryWriterv1 writer = new LogEntryWriterv1( channel, new CommandWriter( channel ) );
         response.accept( new Visitor<CommittedTransactionRepresentation, IOException>()
         {
-<<<<<<< HEAD
             @Override
             public boolean visit( CommittedTransactionRepresentation tx ) throws IOException
             {
@@ -648,31 +643,6 @@
                 return true;
             }
         } );
-=======
-            buffer.writeByte( 0 );
-            return;
-        }
-
-        String[] datasources = txStream.dataSourceNames();
-        assert datasources.length <= 255 : "too many data sources";
-        buffer.writeByte( datasources.length );
-        Map<String, Integer> datasourceId = new HashMap<>();
-        for ( int i = 0; i < datasources.length; i++ )
-        {
-            String datasource = datasources[i];
-            writeString( buffer, datasource );
-            datasourceId.put( datasource, i + 1/*0 means "no more transactions"*/ );
-        }
-        for ( Triplet<String, Long, TxExtractor> tx : IteratorUtil.asIterable( txStream ) )
-        {
-            buffer.writeByte( datasourceId.get( tx.first() ) );
-            buffer.writeLong( tx.second() );
-            BlockLogBuffer blockBuffer = new BlockLogBuffer( buffer, bufferMonitor );
-            tx.third().extract( blockBuffer );
-            blockBuffer.done();
-        }
-        buffer.writeByte( 0/*no more transactions*/ );
->>>>>>> 816f76de
     }
 
     protected RequestContext readContext( ChannelBuffer buffer )
