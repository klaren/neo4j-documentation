<?xml version="1.0" encoding="UTF-8"?>
<project xmlns="http://maven.apache.org/POM/4.0.0" xmlns:xsi="http://www.w3.org/2001/XMLSchema-instance" xsi:schemaLocation="http://maven.apache.org/POM/4.0.0 http://maven.apache.org/maven-v4_0_0.xsd">
  <parent>
    <groupId>org.neo4j</groupId>
    <artifactId>parent</artifactId>
<<<<<<< HEAD
    <version>2.2-SNAPSHOT</version>
=======
    <version>2.1.3-SNAPSHOT</version>
>>>>>>> 81d0a3b9
    <relativePath>../..</relativePath>
  </parent>
  <modelVersion>4.0.0</modelVersion>
  <groupId>org.neo4j</groupId>
  <artifactId>neo4j-ha</artifactId>
  <name>Neo4j - High Availability</name>
<<<<<<< HEAD
  <version>2.2-SNAPSHOT</version>
=======
  <version>2.1.3-SNAPSHOT</version>
>>>>>>> 81d0a3b9

  <description>This component provides the means to set up a cluster of Neo4j instances that act together
    as a cluster, providing Master-Slave replication and other features.
  </description>
  <url>http://components.neo4j.org/${project.artifactId}/${project.version}/</url>
  <packaging>jar</packaging>

  <properties>
    <bundle.namespace>org.neo4j.kernel.ha</bundle.namespace>
    <short-name>ha</short-name>
    <version-package>kernel.ha.impl</version-package>
    <docs.url>http://docs.neo4j.org/chunked/${project.version}/ha.html</docs.url>
  </properties>

  <scm>
	  <url>https://github.com/neo4j/neo4j/tree/master/enterprise/ha</url>
  </scm>

  <licenses>
    <license>
      <name>GNU Affero General Public License, Version 3</name>
      <url>http://www.gnu.org/licenses/agpl-3.0-standalone.html</url>
      <comments>The software ("Software") developed and owned by Network Engine for
        Objects in Lund AB (referred to in this notice as "Neo Technology") is
        licensed under the GNU AFFERO GENERAL PUBLIC LICENSE Version 3 to all
        third parties and that license is included below.

        However, if you have executed an End User Software License and Services
        Agreement or an OEM Software License and Support Services Agreement, or
        another commercial license agreement with Neo Technology or one of its
        affiliates (each, a "Commercial Agreement"), the terms of the license in
        such Commercial Agreement will supersede the GNU AFFERO GENERAL PUBLIC
        LICENSE Version 3 and you may use the Software solely pursuant to the
        terms of the relevant Commercial Agreement.
      </comments>
    </license>
  </licenses>

  <build>
    <plugins>
      <plugin>
        <artifactId>maven-surefire-plugin</artifactId>
        <configuration>
          <skip>false</skip>
          <argLine>-Xmx1024m</argLine>
          <!-- forkMode>perTest</forkMode -->
        </configuration>
      </plugin>
      <plugin>
        <groupId>org.apache.maven.plugins</groupId>
        <artifactId>maven-failsafe-plugin</artifactId>
      </plugin>
      <plugin>
        <artifactId>maven-site-plugin</artifactId>
        <configuration>
          <reportPlugins combine.children="append">
            <plugin>
              <artifactId>maven-javadoc-plugin</artifactId>
              <configuration>
                <detectJavaApiLink>true</detectJavaApiLink>
                <detectLinks>true</detectLinks>
                <quiet>true</quiet>
                <excludePackageNames>*.impl.*</excludePackageNames>
              </configuration>
              <reports>
                <report>javadoc</report>
              </reports>
            </plugin>
          </reportPlugins>
        </configuration>
        <executions>
          <execution>
            <id>attach-descriptor</id>
            <phase>none</phase>
          </execution>
        </executions>
      </plugin>
    </plugins>
  </build>

  <dependencies>
    <dependency>
      <groupId>org.neo4j</groupId>
      <artifactId>neo4j-kernel</artifactId>
      <version>${project.version}</version>
    </dependency>
    <dependency>
      <groupId>org.neo4j</groupId>
      <artifactId>neo4j-jmx</artifactId>
      <version>${project.version}</version>
      <scope>provided</scope>
    </dependency>
    <dependency>
      <groupId>org.neo4j</groupId>
      <artifactId>neo4j-management</artifactId>
      <version>${project.version}</version>
      <scope>provided</scope>
    </dependency>
    <dependency>
      <groupId>org.neo4j</groupId>
      <artifactId>neo4j-backup</artifactId>
      <version>${project.version}</version>
    </dependency>
    <dependency>
      <groupId>org.neo4j</groupId>
      <artifactId>neo4j-backup</artifactId>
      <version>${project.version}</version>
      <type>test-jar</type>
      <scope>test</scope>
    </dependency>
    <dependency>
      <groupId>org.neo4j</groupId>
      <artifactId>neo4j-lucene-index</artifactId>
      <version>${project.version}</version>
    </dependency>
    <dependency>
      <groupId>org.neo4j</groupId>
      <artifactId>neo4j-com</artifactId>
      <version>${project.version}</version>
    </dependency>
    <dependency>
      <groupId>org.neo4j</groupId>
      <artifactId>neo4j-cluster</artifactId>
      <version>${project.version}</version>
    </dependency>
    <dependency>
      <groupId>org.neo4j</groupId>
      <artifactId>neo4j-shell</artifactId>
      <version>${project.version}</version>
      <scope>provided</scope>
    </dependency>
    <dependency>
      <groupId>ch.qos.logback</groupId>
      <artifactId>logback-classic</artifactId>
    </dependency>
    <dependency>
      <groupId>commons-io</groupId>
      <artifactId>commons-io</artifactId>
      <scope>test</scope>
    </dependency>
    <dependency>
      <groupId>junit</groupId>
      <artifactId>junit</artifactId>
      <exclusions>
        <exclusion>
          <groupId>org.hamcrest</groupId>
          <artifactId>hamcrest-core</artifactId>
        </exclusion>
      </exclusions>
      <scope>test</scope>
    </dependency>
    <dependency>
      <groupId>org.neo4j</groupId>
      <artifactId>neo4j-kernel</artifactId>
      <version>${project.version}</version>
      <type>test-jar</type>
      <scope>test</scope>
    </dependency>

    <dependency>
      <groupId>org.neo4j</groupId>
      <artifactId>neo4j-io</artifactId>
      <version>${project.version}</version>
      <type>test-jar</type>
      <scope>test</scope>
    </dependency>
    <dependency>
      <groupId>org.hamcrest</groupId>
      <artifactId>hamcrest-all</artifactId>
    </dependency>
    <dependency>
      <groupId>org.mockito</groupId>
      <artifactId>mockito-core</artifactId>
      <exclusions>
        <exclusion>
          <groupId>org.hamcrest</groupId>
          <artifactId>hamcrest-core</artifactId>
        </exclusion>
      </exclusions>
    </dependency>
    <dependency>
      <groupId>commons-codec</groupId>
      <artifactId>commons-codec</artifactId>
      <scope>test</scope>
    </dependency>
  </dependencies>

  <distributionManagement>
    <site>
      <id>neo4j-site</id>
      <url>scpexe://docs.neo4j.org/data/www/doc/components.neo4j.org/${project.artifactId}/${project.version}</url>
    </site>
  </distributionManagement>

</project>
<|MERGE_RESOLUTION|>--- conflicted
+++ resolved
@@ -3,22 +3,14 @@
   <parent>
     <groupId>org.neo4j</groupId>
     <artifactId>parent</artifactId>
-<<<<<<< HEAD
     <version>2.2-SNAPSHOT</version>
-=======
-    <version>2.1.3-SNAPSHOT</version>
->>>>>>> 81d0a3b9
     <relativePath>../..</relativePath>
   </parent>
   <modelVersion>4.0.0</modelVersion>
   <groupId>org.neo4j</groupId>
   <artifactId>neo4j-ha</artifactId>
   <name>Neo4j - High Availability</name>
-<<<<<<< HEAD
   <version>2.2-SNAPSHOT</version>
-=======
-  <version>2.1.3-SNAPSHOT</version>
->>>>>>> 81d0a3b9
 
   <description>This component provides the means to set up a cluster of Neo4j instances that act together
     as a cluster, providing Master-Slave replication and other features.
