--- conflicted
+++ resolved
@@ -1,9 +1,8 @@
-<<<<<<< HEAD
 2.2.0-RC1
 ---------
 o Fixed a bug where a slave would enter an infinite loop trying to switch to SLAVE for a stale master.
 o Ensure all responses from remote calls are properly closed
-=======
+
 2.1.8
 -----
 o Fixes an issue where store copying could get a NullPointerException when it was
@@ -16,7 +15,6 @@
 o Slaves receiving IllegalEpochException will from now on
   react to it by updating themselves to properly communicate
   with the master
->>>>>>> 1a8fede8
 
 2.1.6
 -----
