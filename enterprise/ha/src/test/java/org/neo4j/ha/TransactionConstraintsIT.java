/*
 * Copyright (c) 2002-2016 "Neo Technology,"
 * Network Engine for Objects in Lund AB [http://neotechnology.com]
 *
 * This file is part of Neo4j.
 *
 * Neo4j is free software: you can redistribute it and/or modify
 * it under the terms of the GNU Affero General Public License as
 * published by the Free Software Foundation, either version 3 of the
 * License, or (at your option) any later version.
 *
 * This program is distributed in the hope that it will be useful,
 * but WITHOUT ANY WARRANTY; without even the implied warranty of
 * MERCHANTABILITY or FITNESS FOR A PARTICULAR PURPOSE.  See the
 * GNU Affero General Public License for more details.
 *
 * You should have received a copy of the GNU Affero General Public License
 * along with this program. If not, see <http://www.gnu.org/licenses/>.
 */
package org.neo4j.ha;

import org.junit.After;
import org.junit.Before;
import org.junit.ClassRule;
import org.junit.Ignore;
import org.junit.Rule;
import org.junit.Test;
import org.junit.rules.ExpectedException;

import java.util.concurrent.Callable;
import java.util.concurrent.ExecutionException;
import java.util.concurrent.Future;

import org.neo4j.graphdb.ConstraintViolationException;
import org.neo4j.graphdb.GraphDatabaseService;
import org.neo4j.graphdb.Label;
import org.neo4j.graphdb.Lock;
import org.neo4j.graphdb.Node;
import org.neo4j.graphdb.NotFoundException;
import org.neo4j.graphdb.NotInTransactionException;
import org.neo4j.graphdb.Transaction;
import org.neo4j.graphdb.TransactionFailureException;
import org.neo4j.graphdb.TransientTransactionFailureException;
import org.neo4j.helpers.collection.Iterables;
import org.neo4j.kernel.DeadlockDetectedException;
import org.neo4j.kernel.ha.HaSettings;
import org.neo4j.kernel.ha.HighlyAvailableGraphDatabase;
import org.neo4j.kernel.impl.MyRelTypes;
import org.neo4j.kernel.impl.ha.ClusterManager;
import org.neo4j.qa.tooling.DumpProcessInformationRule;
import org.neo4j.test.OtherThreadExecutor;
import org.neo4j.test.OtherThreadExecutor.WorkerCommand;
import org.neo4j.test.ha.ClusterRule;

import static java.lang.System.currentTimeMillis;
import static java.util.concurrent.TimeUnit.MINUTES;
import static java.util.concurrent.TimeUnit.SECONDS;
import static org.hamcrest.core.IsInstanceOf.instanceOf;
import static org.junit.Assert.assertEquals;
import static org.junit.Assert.assertFalse;
import static org.junit.Assert.assertThat;
import static org.junit.Assert.fail;
import static org.neo4j.kernel.impl.ha.ClusterManager.allSeesAllAsAvailable;
import static org.neo4j.kernel.impl.ha.ClusterManager.masterAvailable;
import static org.neo4j.qa.tooling.DumpProcessInformationRule.localVm;

public class TransactionConstraintsIT
{
    private static final int SLAVE_ONLY_ID = 1;

    @ClassRule
    public static final ClusterRule clusterRule = new ClusterRule( TransactionConstraintsIT.class )
            .withSharedSetting( HaSettings.pull_interval, "0" )
            .withInstanceSetting( HaSettings.slave_only,  (serverId) -> serverId == SLAVE_ONLY_ID ? "true" : "false" );

    @Rule
    public ExpectedException exception = ExpectedException.none();

    protected ClusterManager.ManagedCluster cluster;

    @Before
    public void setup() throws Exception
    {
        cluster = clusterRule.startCluster();
    }

    @After
    public void afterwards() throws Throwable
    {
<<<<<<< HEAD
        if ( cluster != null )
        {
            cluster.repairAll();
        }
=======
        cluster.repairAll();
        cluster.await( allSeesAllAsAvailable() );
>>>>>>> 79971406
    }

    private static final String PROPERTY_KEY = "name";
    private static final String PROPERTY_VALUE = "yo";
    private static final Label LABEL = Label.label( "Person" );

    @Test
    public void startTxAsSlaveAndFinishItAfterHavingSwitchedToMasterShouldNotSucceed() throws Exception
    {
        // GIVEN
        GraphDatabaseService db = cluster.getAnySlave( getSlaveOnlySlave() );

        // WHEN
        Transaction tx = db.beginTx();
        try
        {
            db.createNode().setProperty( "name", "slave" );
            tx.success();
        }
        finally
        {
            HighlyAvailableGraphDatabase oldMaster = cluster.getMaster();
            cluster.shutdown( oldMaster );
            // Wait for new master
            cluster.await( masterAvailable( oldMaster ) );
            assertFinishGetsTransactionFailure( tx );
        }

        // THEN
        assertEquals( db, cluster.getMaster() );
        // to prevent a deadlock scenario which occurs if this test exists (and @After starts)
        // before the db has recovered from its KERNEL_PANIC
        awaitFullyOperational( db );
    }

    @Test
    public void startTxAsSlaveAndFinishItAfterAnotherMasterBeingAvailableShouldNotSucceed() throws Exception
    {
        // GIVEN
        HighlyAvailableGraphDatabase db = getSlaveOnlySlave();
        HighlyAvailableGraphDatabase oldMaster;

        // WHEN
        Transaction tx = db.beginTx();
        try
        {
            db.createNode().setProperty( "name", "slave" );
            tx.success();
        }
        finally
        {
            oldMaster = cluster.getMaster();
            cluster.shutdown( oldMaster );
            // Wait for new master
            cluster.await( masterAvailable( oldMaster ) );
            // THEN
            assertFinishGetsTransactionFailure( tx );
        }

        assertFalse( db.isMaster() );
        assertFalse( oldMaster.isMaster() );
        // to prevent a deadlock scenario which occurs if this test exists (and @After starts)
        // before the db has recovered from its KERNEL_PANIC
        awaitFullyOperational( db );
    }

    private HighlyAvailableGraphDatabase getSlaveOnlySlave()
    {
        HighlyAvailableGraphDatabase db = Iterables.first( cluster.getAllMembers() );
        assertEquals( SLAVE_ONLY_ID, cluster.getServerId( db ).toIntegerIndex() );
        assertFalse( db.isMaster() );
        return db;
    }

    @Test
    public void slaveShouldNotBeAbleToProduceAnInvalidTransaction() throws Exception
    {
        // GIVEN
        HighlyAvailableGraphDatabase aSlave = cluster.getAnySlave();
        Node node = createMiniTree( aSlave );

        Transaction tx = aSlave.beginTx();
        // Deleting this node isn't allowed since it still has relationships
        node.delete();
        tx.success();

        // EXPECT
        exception.expect( ConstraintViolationException.class );

        // WHEN
        tx.close();
    }

    @Test
    public void masterShouldNotBeAbleToProduceAnInvalidTransaction() throws Exception
    {
        // GIVEN
        HighlyAvailableGraphDatabase master = cluster.getMaster();
        Node node = createMiniTree( master );

        Transaction tx = master.beginTx();
        // Deleting this node isn't allowed since it still has relationships
        node.delete();
        tx.success();

        // EXPECT
        exception.expect( ConstraintViolationException.class );

        // WHEN
        tx.close();
    }

    @Test
    public void writeOperationOnSlaveHasToBePerformedWithinTransaction() throws Exception
    {
        // GIVEN
        HighlyAvailableGraphDatabase aSlave = cluster.getAnySlave();

        // WHEN
        try
        {
            aSlave.createNode();
            fail( "Shouldn't be able to do a write operation outside a transaction" );
        }
        catch ( NotInTransactionException e )
        {
            // THEN
        }
    }

    @Test
    public void writeOperationOnMasterHasToBePerformedWithinTransaction() throws Exception
    {
        // GIVEN
        HighlyAvailableGraphDatabase master = cluster.getMaster();

        // WHEN
        try
        {
            master.createNode();
            fail( "Shouldn't be able to do a write operation outside a transaction" );
        }
        catch ( NotInTransactionException e )
        {
            // THEN
        }
    }

    @Test
    public void slaveShouldNotBeAbleToModifyNodeDeletedOnMaster() throws Exception
    {
        // GIVEN
        // -- node created on slave
        HighlyAvailableGraphDatabase aSlave = cluster.getAnySlave();
        Node node = createNode( aSlave, PROPERTY_VALUE );
        // -- that node delete on master, but the slave doesn't see it yet
        deleteNode( cluster.getMaster(), node.getId() );

        // WHEN
        try (Transaction slaveTransaction = aSlave.beginTx())
        {
            node.setProperty( "name", "test" );
            fail( "Shouldn't be able to modify a node deleted on master" );
        }
        catch ( NotFoundException e )
        {
            // THEN
            // -- the transactions gotten back in the response should delete that node
        }
    }

    @Test
    public void deadlockDetectionInvolvingTwoSlaves() throws Exception
    {
        HighlyAvailableGraphDatabase slave1 = cluster.getAnySlave();
        deadlockDetectionBetween( slave1, cluster.getAnySlave( slave1 ) );
    }

    @Test
    public void deadlockDetectionInvolvingSlaveAndMaster() throws Exception
    {
        deadlockDetectionBetween( cluster.getAnySlave(), cluster.getMaster() );
    }

    private void deadlockDetectionBetween( HighlyAvailableGraphDatabase slave1, final HighlyAvailableGraphDatabase slave2 ) throws Exception
    {
        // GIVEN
        // -- two members acquiring a read lock on the same entity
        final Node commonNode;
        try ( Transaction tx = slave1.beginTx() )
        {
            commonNode = slave1.createNode();
            tx.success();
        }

        OtherThreadExecutor<HighlyAvailableGraphDatabase> thread2 = new OtherThreadExecutor<>( "T2", slave2 );
        Transaction tx1 = slave1.beginTx();
        Transaction tx2 = thread2.execute( new BeginTx() );
        tx1.acquireReadLock( commonNode );
        thread2.execute( new AcquireReadLockOnReferenceNode( tx2, commonNode ) );
        // -- and one of them wanting (and awaiting) to upgrade its read lock to a write lock
        Future<Lock> writeLockFuture = thread2.executeDontWait( state -> {
            try( Transaction ignored = tx2 ) // Close transaction no matter what happens
            {
                return tx2.acquireWriteLock( commonNode );
            }
        } );

        for ( int i = 0; i < 10; i++ )
        {
            thread2.waitUntilThreadState( Thread.State.TIMED_WAITING, Thread.State.WAITING );
            Thread.sleep(2);
        }

        try( Transaction ignored = tx1 ) // Close transaction no matter what happens
        {
            // WHEN
            tx1.acquireWriteLock( commonNode );

            // -- Deadlock detection is non-deterministic, so either the slave or the master will detect it
            writeLockFuture.get();
            fail( "Deadlock exception should have been thrown" );
        }
        catch ( DeadlockDetectedException e )
        {
            // THEN -- deadlock should be avoided with this exception
        }
        catch( ExecutionException e )
        {
            // OR -- the tx2 thread fails with executionexception, caused by deadlock on its end
            assertThat( e.getCause(), instanceOf( DeadlockDetectedException.class ) );
        }

        thread2.close();
    }

    @Test
    public void createdSchemaConstraintsMustBeRetainedAcrossModeSwitches() throws Throwable
    {
        // GIVEN
        // -- a node with a label and a property, and a constraint on those
        HighlyAvailableGraphDatabase master = cluster.getMaster();
        createConstraint( master, LABEL, PROPERTY_KEY );
        createNode( master, PROPERTY_VALUE, LABEL ).getId();

        // WHEN
        cluster.sync();
        ClusterManager.RepairKit originalMasterRepairKit = cluster.fail( master );
        cluster.await( masterAvailable( master ) );
        takeTheLeadInAnEventualMasterSwitch( cluster.getMaster() );
        cluster.sync();

        originalMasterRepairKit.repair();
        cluster.await( allSeesAllAsAvailable() );
        cluster.sync();

        // THEN the constraints should still be in place and enforced
        int i = 0;
        for ( HighlyAvailableGraphDatabase instance : cluster.getAllMembers() )
        {
            try
            {
                createNode( instance, PROPERTY_VALUE, LABEL );
                fail( "Node with " + PROPERTY_VALUE + " should already exist" );
            }
            catch ( ConstraintViolationException e )
            {
                // Good, this node should already exist
            }
            for ( int p = 0; p < i - 1; p++ )
            {
                try
                {
                    createNode( instance, PROPERTY_VALUE + String.valueOf( p ), LABEL );
                    fail( "Node with " + PROPERTY_VALUE + String.valueOf( p ) + " should already exist" );
                }
                catch ( ConstraintViolationException e )
                {
                    // Good
                }
            }

            createNode( instance, PROPERTY_VALUE + String.valueOf( i ), LABEL );
            i++;
        }
    }

    private void takeTheLeadInAnEventualMasterSwitch( GraphDatabaseService db )
    {
        createNode( db, PROPERTY_VALUE );
    }

    private Node createNode( GraphDatabaseService db, Object propertyValue, Label... labels )
    {
        try ( Transaction tx = db.beginTx() )
        {
            Node node = db.createNode();
            for ( Label label : labels )
            {
                node.addLabel( label );
            }
            node.setProperty( PROPERTY_KEY, propertyValue );
            tx.success();
            return node;
        }
    }

    private void createConstraint( HighlyAvailableGraphDatabase db, Label label, String propertyName )
    {
        try ( Transaction tx = db.beginTx() )
        {
            db.schema().constraintFor( label ).assertPropertyIsUnique( propertyName ).create();
            tx.success();
        }
    }

    private Node createMiniTree( GraphDatabaseService db )
    {
        try ( Transaction tx = db.beginTx() )
        {
            Node root = db.createNode();
            root.createRelationshipTo( db.createNode(), MyRelTypes.TEST );
            root.createRelationshipTo( db.createNode(), MyRelTypes.TEST );
            tx.success();
            return root;
        }
    }

    private void deleteNode( HighlyAvailableGraphDatabase db, long id )
    {
        try ( Transaction tx = db.beginTx() )
        {
            db.getNodeById( id ).delete();
            tx.success();
        }
    }

    private void assertFinishGetsTransactionFailure( Transaction tx )
    {
        try
        {
            tx.close();
            fail( "Transaction shouldn't be able to finish" );
        }
        catch ( TransientTransactionFailureException | TransactionFailureException e )
        {   // Good
        }
    }

    private static class AcquireReadLockOnReferenceNode implements WorkerCommand<HighlyAvailableGraphDatabase, Lock>
    {
        private final Transaction tx;
        private final Node commonNode;

        public AcquireReadLockOnReferenceNode( Transaction tx, Node commonNode )
        {
            this.tx = tx;
            this.commonNode = commonNode;
        }

        @Override
        public Lock doWork( HighlyAvailableGraphDatabase state )
        {
            return tx.acquireReadLock( commonNode );
        }
    }

    private static class AcquireWriteLock implements WorkerCommand<HighlyAvailableGraphDatabase, Lock>
    {
        private final Transaction tx;
        private final Callable<Node> callable;

        public AcquireWriteLock( Transaction tx, Callable<Node> callable )
        {
            this.tx = tx;
            this.callable = callable;
        }

        @Override
        public Lock doWork( HighlyAvailableGraphDatabase state ) throws Exception
        {
            return tx.acquireWriteLock( callable.call() );
        }
    }

    @Rule
    public DumpProcessInformationRule dumpInfo = new DumpProcessInformationRule( 1, MINUTES, localVm( System.out ) );

    private void awaitFullyOperational( GraphDatabaseService db ) throws InterruptedException
    {
        long endTime = currentTimeMillis() + MINUTES.toMillis( 1 );
        for ( int i = 0; currentTimeMillis() < endTime; i++ )
        {
            try
            {
                doABogusTransaction( db );
                break;
            }
            catch ( Exception e )
            {
                if ( i > 0 && i%10 == 0 )
                {
                    e.printStackTrace();
                }
                Thread.sleep( 1000 );
            }
        }
    }

    private void doABogusTransaction( GraphDatabaseService db ) throws Exception
    {
        try ( Transaction ignore = db.beginTx() )
        {
            db.createNode();
        }
    }
}<|MERGE_RESOLUTION|>--- conflicted
+++ resolved
@@ -22,7 +22,6 @@
 import org.junit.After;
 import org.junit.Before;
 import org.junit.ClassRule;
-import org.junit.Ignore;
 import org.junit.Rule;
 import org.junit.Test;
 import org.junit.rules.ExpectedException;
@@ -54,7 +53,6 @@
 
 import static java.lang.System.currentTimeMillis;
 import static java.util.concurrent.TimeUnit.MINUTES;
-import static java.util.concurrent.TimeUnit.SECONDS;
 import static org.hamcrest.core.IsInstanceOf.instanceOf;
 import static org.junit.Assert.assertEquals;
 import static org.junit.Assert.assertFalse;
@@ -87,15 +85,13 @@
     @After
     public void afterwards() throws Throwable
     {
-<<<<<<< HEAD
         if ( cluster != null )
         {
             cluster.repairAll();
-        }
-=======
-        cluster.repairAll();
-        cluster.await( allSeesAllAsAvailable() );
->>>>>>> 79971406
+
+            cluster.repairAll();
+            cluster.await( allSeesAllAsAvailable() );
+        }
     }
 
     private static final String PROPERTY_KEY = "name";
