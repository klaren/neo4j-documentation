--- conflicted
+++ resolved
@@ -536,18 +536,10 @@
                 Config config1 = new Config( config );
                 Logging clientLogging =life.add( new LogbackService(
                         config1, (LoggerContext) StaticLoggerBinder.getSingleton().getLoggerFactory() ) );
-<<<<<<< HEAD
+                ObjectStreamFactory objectStreamFactory = new ObjectStreamFactory();
                 life.add( new FutureLifecycleAdapter<>( new ClusterClient( ClusterClient.adapt( config1 ),
-                        clientLogging, new NotElectableElectionCredentialsProvider() ) ) );
-=======
-
-
-                ObjectStreamFactory objectStreamFactory = new ObjectStreamFactory();
-
-                life.add( new FutureLifecycleAdapter<ClusterClient>( new ClusterClient( ClusterClient.adapt( config1 ),
-                        clientLogging, new NotElectableElectionCredentialsProvider() , objectStreamFactory,
+                        clientLogging, new NotElectableElectionCredentialsProvider(), objectStreamFactory,
                         objectStreamFactory ) ) );
->>>>>>> 8eece7ac
             }
         }
 
