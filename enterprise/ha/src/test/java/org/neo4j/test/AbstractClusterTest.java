--- conflicted
+++ resolved
@@ -97,11 +97,7 @@
     public void after() throws Exception
     {
         // Execute shutdown in separate thread to prevent deadlocks
-<<<<<<< HEAD
-        Executors.newSingleThreadExecutor().submit( new Runnable()
-=======
         Executors.newSingleThreadExecutor( named( getClass() + "-Shutdown-Thread" ) ).submit( new Runnable()
->>>>>>> 943d7c55
         {
             @Override
             public void run()
