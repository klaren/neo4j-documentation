--- conflicted
+++ resolved
@@ -191,10 +191,6 @@
 
     private String printId( InstanceId id )
     {
-<<<<<<< HEAD
         return id+(id != null && id.equals(myId)?" (this server) ":" ");
-=======
-        return id + (id.equals( myId ) ? " (this server) " : " ");
->>>>>>> 25cea677
     }
 }