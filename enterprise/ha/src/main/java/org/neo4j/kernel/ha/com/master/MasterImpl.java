/**
 * Copyright (c) 2002-2013 "Neo Technology,"
 * Network Engine for Objects in Lund AB [http://neotechnology.com]
 *
 * This file is part of Neo4j.
 *
 * Neo4j is free software: you can redistribute it and/or modify
 * it under the terms of the GNU Affero General Public License as
 * published by the Free Software Foundation, either version 3 of the
 * License, or (at your option) any later version.
 *
 * This program is distributed in the hope that it will be useful,
 * but WITHOUT ANY WARRANTY; without even the implied warranty of
 * MERCHANTABILITY or FITNESS FOR A PARTICULAR PURPOSE.  See the
 * GNU Affero General Public License for more details.
 *
 * You should have received a copy of the GNU Affero General Public License
 * along with this program. If not, see <http://www.gnu.org/licenses/>.
 */
package org.neo4j.kernel.ha.com.master;

import java.io.IOException;
import java.nio.channels.ReadableByteChannel;
import java.util.ArrayList;
import java.util.Collection;
import java.util.HashMap;
import java.util.Map;
import java.util.Set;
import java.util.concurrent.ConcurrentHashMap;
import java.util.concurrent.Executors;
import java.util.concurrent.ScheduledExecutorService;
import java.util.concurrent.TimeUnit;
import java.util.concurrent.atomic.AtomicLong;
import javax.transaction.NotSupportedException;
import javax.transaction.SystemException;
import javax.transaction.Transaction;

import org.neo4j.com.RequestContext;
import org.neo4j.com.ResourceReleaser;
import org.neo4j.com.Response;
import org.neo4j.com.ServerUtil;
import org.neo4j.com.StoreWriter;
import org.neo4j.com.TransactionStream;
import org.neo4j.com.TxExtractor;
import org.neo4j.graphdb.Node;
import org.neo4j.graphdb.Relationship;
import org.neo4j.graphdb.TransactionFailureException;
import org.neo4j.helpers.Exceptions;
import org.neo4j.helpers.NamedThreadFactory;
import org.neo4j.helpers.Pair;
import org.neo4j.helpers.Predicate;
import org.neo4j.kernel.DeadlockDetectedException;
<<<<<<< HEAD
import org.neo4j.kernel.GraphDatabaseAPI;
import org.neo4j.kernel.IdGeneratorFactory;
=======
>>>>>>> 25cea677
import org.neo4j.kernel.IdType;
import org.neo4j.kernel.configuration.Config;
import org.neo4j.kernel.ha.HaSettings;
import org.neo4j.kernel.ha.id.IdAllocation;
import org.neo4j.kernel.ha.lock.LockResult;
import org.neo4j.kernel.ha.lock.LockStatus;
import org.neo4j.kernel.ha.lock.LockableNode;
import org.neo4j.kernel.ha.lock.LockableRelationship;
import org.neo4j.kernel.impl.core.GraphProperties;
import org.neo4j.kernel.impl.core.IndexLock;
import org.neo4j.kernel.impl.core.LabelTokenHolder;
import org.neo4j.kernel.impl.core.NodeManager;
import org.neo4j.kernel.impl.core.PropertyKeyTokenHolder;
import org.neo4j.kernel.impl.core.SchemaLock;
import org.neo4j.kernel.impl.core.TransactionState;
<<<<<<< HEAD
import org.neo4j.kernel.impl.locking.IndexEntryLock;
import org.neo4j.kernel.impl.nioneo.store.IdGenerator;
=======
>>>>>>> 25cea677
import org.neo4j.kernel.impl.nioneo.store.StoreId;
import org.neo4j.kernel.impl.transaction.IllegalResourceException;
import org.neo4j.kernel.impl.transaction.LockManager;
import org.neo4j.kernel.impl.util.StringLogger;
import org.neo4j.kernel.lifecycle.LifecycleAdapter;
import org.neo4j.kernel.logging.Logging;

import static org.neo4j.kernel.impl.util.IoPrimitiveUtils.safeCastLongToInt;

/**
 * This is the real master code that executes on a master. The actual
 * communication over network happens in {@link org.neo4j.kernel.ha.com.slave.MasterClient} and
 * {@link MasterServer}.
 */
public class MasterImpl extends LifecycleAdapter implements Master
{
    // This is a bridge SPI that MasterImpl requires to function. Eventually this should be split
    // up into many smaller APIs implemented by other services so that this is not needed.
    // This SPI allows MasterImpl to have no direct dependencies, and instead puts those dependencies into the
    // SPI implementation, thus making it easier to test this class by mocking the SPI.
    public interface SPI
    {
        boolean isAccessible();

        void acquireLock( LockGrabber grabber, Object... entities );

        Transaction beginTx() throws SystemException, NotSupportedException;

        void finishTransaction( boolean success );

        void suspendTransaction() throws SystemException;

        void resumeTransaction( Transaction transaction );

        GraphProperties graphProperties();

        IdAllocation allocateIds( IdType idType );

        StoreId storeId();

        long applyPreparedTransaction( String resource, ReadableByteChannel extract ) throws IOException;

        Integer createRelationshipType( String name );

        Pair<Integer, Long> getMasterIdForCommittedTx( long txId ) throws IOException;

        RequestContext rotateLogsAndStreamStoreFiles( StoreWriter writer );

        Response<Void> copyTransactions( String dsName, long startTxId, long endTxId );

        <T> Response<T> packResponse( RequestContext context, T response, Predicate<Long> filter );

        void pushTransaction( String resourceName, int eventIdentifier, long tx, int machineId );
    }

    public static final int UNFINISHED_TRANSACTION_CLEANUP_DELAY = 1;

    private SPI spi;
    private final StringLogger msgLog;
    private final Config config;

    private Map<RequestContext, MasterTransaction> transactions = new ConcurrentHashMap<>();
    private ScheduledExecutorService unfinishedTransactionsExecutor;
    private long unfinishedTransactionThresholdMillis;
<<<<<<< HEAD
    private final GraphProperties graphProperties;
    private final TransactionManager txManager;
=======
>>>>>>> 25cea677

    public MasterImpl( SPI spi, Logging logging, Config config )
    {
        this.spi = spi;
        this.msgLog = logging.getMessagesLog( getClass() );
        this.config = config;
    }

    @Override
    public void start() throws Throwable
    {
        this.unfinishedTransactionThresholdMillis = config.get( HaSettings.lock_read_timeout );
        this.unfinishedTransactionsExecutor =
                Executors.newSingleThreadScheduledExecutor( new NamedThreadFactory( "Unfinished transaction reaper" ) );
<<<<<<< HEAD
        this.unfinishedTransactionsExecutor.scheduleWithFixedDelay( new Runnable()
        {
            @Override
            public void run()
            {
                try
                {
                    for ( Map.Entry<RequestContext, MasterTransaction> entry : transactions() )
                    {
                        long time = entry.getValue().timeLastSuspended.get();
                        if ( (time != 0 && System.currentTimeMillis() - time >= unfinishedTransactionThresholdMillis)
                                || entry.getValue().finishAsap() )
                        {
                            long displayableTime = (time == 0 ? 0 : (System.currentTimeMillis() - time));
                            msgLog.logMessage( "Found old tx " + entry.getKey() + ", " +
                                    "" + entry.getValue().transaction + ", " + displayableTime );
                            try
                            {
                                Transaction otherTx = suspendOtherAndResumeThis( entry.getKey(), false );
                                finishThisAndResumeOther( otherTx, entry.getKey(), false );
                                msgLog.logMessage( "Rolled back old tx " + entry.getKey() + ", " +
                                        "" + entry.getValue().transaction + ", " + displayableTime );
                            }
                            catch ( IllegalStateException e )
                            {
                                // Expected for waiting transactions
                            }
                            catch ( Throwable t )
                            {
                                // Not really expected
                                msgLog.logMessage( "Unable to roll back old tx " + entry.getKey() + ", " +
                                        "" + entry.getValue().transaction + ", " + displayableTime, t );
                            }
                        }
                    }
                }
                catch ( Throwable t )
                {
                    // The show must go on
                    msgLog.logMessage( "Exception in MasterImpl", t );
                }
            }

            /** Create a copy to make iteration safe, while minimizing the duration of the synchronized region. */
            @SuppressWarnings("SynchronizationOnLocalVariableOrMethodParameter")
            private Iterable<Map.Entry<RequestContext, MasterTransaction>> transactions()
            {
                Map<RequestContext, MasterTransaction> transactions = MasterImpl.this.transactions;
                synchronized ( transactions )
                {
                    return new HashMap<>( transactions ).entrySet();
                }
            }
        }, UNFINISHED_TRANSACTION_CLEANUP_DELAY, UNFINISHED_TRANSACTION_CLEANUP_DELAY, TimeUnit.SECONDS );
=======
        this.unfinishedTransactionsExecutor.scheduleWithFixedDelay( new UnfinishedTransactionReaper(),
                UNFINISHED_TRANSACTION_CLEANUP_DELAY, UNFINISHED_TRANSACTION_CLEANUP_DELAY, TimeUnit.SECONDS );
>>>>>>> 25cea677
    }

    @Override
    public void stop()
    {
        unfinishedTransactionsExecutor.shutdown();
        transactions = null;
    }

    @Override
    public Response<Void> initializeTx( RequestContext context )
    {
        if ( !spi.isAccessible() )
        {
            throw new TransactionFailureException( "Database is currently not available" );
        }

        try
        {
            Transaction tx = spi.beginTx();
            transactions.put( context, new MasterTransaction( tx ) );

            return packResponse( context, null );
        }
        catch ( NotSupportedException e )
        {
            throw new RuntimeException( e );
        }
        catch ( SystemException e )
        {
            throw new RuntimeException( e );
        }
        finally
        {
            suspendTransaction( context );
        }
    }

    private Response<LockResult> acquireLock( RequestContext context,
                                              LockGrabber lockGrabber, Object... entities )
    {
        resumeTransaction( context );

        try
        {
<<<<<<< HEAD
            @SuppressWarnings("deprecation")
            LockManager lockManager = graphDb.getLockManager();
            @SuppressWarnings("deprecation")
            TransactionState state = ((AbstractTransactionManager)graphDb.getTxManager()).getTransactionState();
            for ( Object entity : entities )
            {
                lockGrabber.grab( lockManager, state, entity );
            }
=======
            spi.acquireLock( lockGrabber, entities );
>>>>>>> 25cea677
            return packResponse( context, new LockResult( LockStatus.OK_LOCKED ) );
        }
        catch ( DeadlockDetectedException e )
        {
            return packResponse( context, new LockResult( e.getMessage() ) );
        }
        catch ( IllegalResourceException e )
        {
            return packResponse( context, new LockResult( LockStatus.NOT_LOCKED ) );
        }
        finally
        {
            suspendTransaction( context );
        }
    }

    private <T> Response<T> packResponse( RequestContext context, T response )
    {
        return packResponse( context, response, ServerUtil.ALL );
    }

    private <T> Response<T> packResponse( RequestContext context, T response, Predicate<Long> filter )
    {
        return spi.packResponse( context, response, filter );
    }

    private Transaction getTx( RequestContext txId )
    {
        MasterTransaction result = transactions.get( txId );
        if ( result != null )
        {
            // set time stamp to zero so that we don't even try to finish it off
            // if getting old. This is because if the tx is active and old then
            // it means it's waiting for a lock and we cannot do anything about it.
            result.resetTime();
            return result.transaction;
        }
        return null;
    }

<<<<<<< HEAD
    private Transaction beginTx( RequestContext txId )
    {
        try
        {
            txManager.begin();
            Transaction tx = txManager.getTransaction();
            transactions.put( txId, new MasterTransaction( tx ) );
            return tx;
        }
        catch ( NotSupportedException | SystemException e )
        {
            throw new RuntimeException( e );
        }
    }

    Transaction suspendOtherAndResumeThis( RequestContext txId, boolean allowBegin )
=======
    private void resumeTransaction( RequestContext txId )
>>>>>>> 25cea677
    {
        try
        {
            Transaction transaction = getTx( txId );

            spi.resumeTransaction( transaction );
        }
        catch ( Exception e )
        {
            throw Exceptions.launderedException( e );
        }
    }

    private void suspendTransaction( RequestContext context )
    {
        try
        {
            MasterTransaction tx = transactions.get( context );
            if ( tx.finishAsap() )
            {   // If we've tried to finish this tx off earlier then do it now when we have the chance.
                spi.finishTransaction( false );

                transactions.remove( context );
                return;
            }

            // update time stamp to current time so that we know that this tx just completed
            // a request and can now again start to be monitored, so that it can be
            // rolled back if it's getting old.
            tx.updateTime();

            spi.suspendTransaction();
        }
        catch ( Exception e )
        {
            throw Exceptions.launderedException( e );
        }
    }

    private void finishTransaction0( RequestContext txId, boolean success )
    {
        try
        {
            spi.finishTransaction( success );
            transactions.remove( txId );
        }
        catch ( Exception e )
        {
            throw Exceptions.launderedException( e );
        }
    }

    @Override
    public Response<LockResult> acquireNodeReadLock( RequestContext context, long... nodes )
    {
        return acquireLock( context, READ_LOCK_GRABBER, (Object[])nodesById( nodes ) );
    }

    @Override
    public Response<LockResult> acquireNodeWriteLock( RequestContext context, long... nodes )
    {
        return acquireLock( context, WRITE_LOCK_GRABBER, (Object[])nodesById( nodes ) );
    }

    @Override
    public Response<LockResult> acquireRelationshipReadLock( RequestContext context,
                                                             long... relationships )
    {
        return acquireLock( context, READ_LOCK_GRABBER, (Object[])relationshipsById( relationships ) );
    }

    @Override
    public Response<LockResult> acquireRelationshipWriteLock( RequestContext context,
                                                              long... relationships )
    {
        return acquireLock( context, WRITE_LOCK_GRABBER, (Object[])relationshipsById( relationships ) );
    }

    @Override
    public Response<LockResult> acquireGraphReadLock( RequestContext context )
    {
        return acquireLock( context, READ_LOCK_GRABBER, spi.graphProperties() );
    }

    @Override
    public Response<LockResult> acquireGraphWriteLock( RequestContext context )
    {
        return acquireLock( context, WRITE_LOCK_GRABBER, spi.graphProperties() );
    }

    private Node[] nodesById( long[] ids )
    {
        Node[] result = new Node[ids.length];
        for ( int i = 0; i < ids.length; i++ )
        {
            result[i] = new LockableNode( ids[i] );
        }
        return result;
    }

    private Relationship[] relationshipsById( long[] ids )
    {
        Relationship[] result = new Relationship[ids.length];
        for ( int i = 0; i < ids.length; i++ )
        {
            result[i] = new LockableRelationship( ids[i] );
        }
        return result;
    }

    @Override
    public Response<IdAllocation> allocateIds( IdType idType )
    {
<<<<<<< HEAD
        @SuppressWarnings("deprecation")
        IdGenerator generator = graphDb.getDependencyResolver().resolveDependency( IdGeneratorFactory.class )
                .get( idType );
        IdAllocation result = new IdAllocation( generator.nextIdBatch( ID_GRAB_SIZE ), generator.getHighId(),
                generator.getDefragCount() );
        return ServerUtil.packResponseWithoutTransactionStream( graphDb.getStoreId(), result );
=======
        IdAllocation result = spi.allocateIds( idType );
        return ServerUtil.packResponseWithoutTransactionStream( spi.storeId(), result );
>>>>>>> 25cea677
    }

    @Override
    public Response<Long> commitSingleResourceTransaction( RequestContext context, String resource,
                                                           TxExtractor txGetter )
    {
        resumeTransaction( context );
        try
        {
<<<<<<< HEAD
            @SuppressWarnings("deprecation")
            XaDataSource dataSource = graphDb.getXaDataSourceManager().getXaDataSource( resource );
            final long txId = dataSource.applyPreparedTransaction( txGetter.extract() );
=======
            final long txId = spi.applyPreparedTransaction( resource, txGetter.extract() );
>>>>>>> 25cea677
            Predicate<Long> upUntilThisTx = new Predicate<Long>()
            {
                @Override
                public boolean accept( Long item )
                {
                    return item < txId;
                }
            };
            return packResponse( context, txId, upUntilThisTx );
        }
        catch ( IOException e )
        {
            throw new RuntimeException( e );
        }
        finally
        {
            suspendTransaction( context );
        }
    }

    @Override
    public Response<Void> finishTransaction( RequestContext context, boolean success )
    {
        try
        {
            resumeTransaction( context );
        }
        catch ( Exception e )
        {
            MasterTransaction masterTransaction = transactions.get( context );
            // It is possible that the transaction is not there anymore, or never was. No need for an NPE to be thrown.
            if ( masterTransaction != null )
            {
                masterTransaction.markAsFinishAsap();
            }
            if ( e instanceof RuntimeException )
            {
                throw (RuntimeException) e;
            }
            throw new RuntimeException( e );
        }

        finishTransaction0( context, success );

        return packResponse( context, null );
    }

    @SuppressWarnings("deprecation")
    @Override
    public Response<Integer> createRelationshipType( RequestContext context, String name )
    {
<<<<<<< HEAD
        graphDb.getRelationshipTypeTokenHolder().getOrCreateId( name );
        return packResponse( context, graphDb.getRelationshipTypeTokenHolder().getIdByName( name ) );
=======
        return packResponse( context, spi.createRelationshipType( name ) );
>>>>>>> 25cea677
    }

    @Override
    public Response<Integer> createPropertyKey( RequestContext context, String name )
    {
        PropertyKeyTokenHolder propertyKeyHolder = graphDb.getDependencyResolver().resolveDependency( PropertyKeyTokenHolder.class );
        return packResponse( context, propertyKeyHolder.getOrCreateId( name ) );
    }

    @Override
    public Response<Integer> createLabel( RequestContext context, String name )
    {
        LabelTokenHolder labels = graphDb.getDependencyResolver().resolveDependency( LabelTokenHolder.class );
        return packResponse( context, labels.getOrCreateId( name ) );
    }

    @Override
    public Response<Void> pullUpdates( RequestContext context )
    {
        return packResponse( context, null );
    }

    @Override
    public Response<Pair<Integer, Long>> getMasterIdForCommittedTx( long txId, StoreId storeId )
    {
<<<<<<< HEAD
        @SuppressWarnings("deprecation")
        XaDataSource nioneoDataSource = graphDb.getXaDataSourceManager().getNeoStoreDataSource();
=======
>>>>>>> 25cea677
        try
        {
            Pair<Integer, Long> masterId = spi.getMasterIdForCommittedTx( txId );
            return ServerUtil.packResponseWithoutTransactionStream( spi.storeId(), masterId );
        }
        catch ( IOException e )
        {
            throw new RuntimeException( "Couldn't get master ID for " + txId, e );
        }
    }

    @Override
    public Response<Void> copyStore( RequestContext context, StoreWriter writer )
    {
        context = spi.rotateLogsAndStreamStoreFiles( writer );
        writer.done();
        return packResponse( context, null );
    }

    @Override
    public Response<Void> copyTransactions( RequestContext context,
                                            String dsName, long startTxId, long endTxId )
    {
        return spi.copyTransactions( dsName, startTxId, endTxId );
    }

    public static interface LockGrabber
    {
        void grab( LockManager lockManager, TransactionState state, Object entity );
    }

    private static LockGrabber READ_LOCK_GRABBER = new LockGrabber()
    {
        @Override
        public void grab( LockManager lockManager, TransactionState state, Object entity )
        {
            state.acquireReadLock( entity );
        }
    };

    private static LockGrabber WRITE_LOCK_GRABBER = new LockGrabber()
    {
        @Override
        public void grab( LockManager lockManager, TransactionState state, Object entity )
        {
            state.acquireWriteLock( entity );
        }
    };

    @Override
    public Response<LockResult> acquireIndexReadLock( RequestContext context, String index, String key )
    {
        return acquireLock( context, READ_LOCK_GRABBER, new IndexLock( index, key ) );
    }

    @Override
    public Response<LockResult> acquireIndexWriteLock( RequestContext context, String index,
                                                       String key )
    {
        return acquireLock( context, WRITE_LOCK_GRABBER, new IndexLock( index, key ) );
    }

    @Override
    public Response<LockResult> acquireSchemaReadLock( RequestContext context )
    {
        return acquireLock( context, READ_LOCK_GRABBER, new SchemaLock() );
    }

    @Override
    public Response<LockResult> acquireSchemaWriteLock( RequestContext context )
    {
        return acquireLock( context, WRITE_LOCK_GRABBER, new SchemaLock() );
    }

    @Override
    public Response<LockResult> acquireIndexEntryWriteLock( RequestContext context, long labelId, long propertyKeyId,
                                                            String propertyValue )
    {
        return acquireLock( context, WRITE_LOCK_GRABBER, new IndexEntryLock(
                safeCastLongToInt( labelId ), safeCastLongToInt( propertyKeyId ), propertyValue ) );
    }

    @SuppressWarnings("deprecation")
    @Override
    public Response<Void> pushTransaction( RequestContext context, String resourceName, long tx )
    {
<<<<<<< HEAD
        graphDb.getTxIdGenerator().committed( graphDb.getXaDataSourceManager().getXaDataSource( resourceName ),
                context.getEventIdentifier(), tx, context.machineId() );
        return new Response<>( null, graphDb.getStoreId(), TransactionStream.EMPTY, ResourceReleaser.NO_OP );
=======
        spi.pushTransaction( resourceName, context.getEventIdentifier(), tx, context.machineId() );
        return new Response<Void>( null, spi.storeId(), TransactionStream.EMPTY, ResourceReleaser.NO_OP );
>>>>>>> 25cea677
    }

    // =====================================================================
    // Just some methods which aren't really used when running a HA cluster,
    // but exposed so that other tools can reach that information.
    // =====================================================================

    public Map<Integer, Collection<RequestContext>> getOngoingTransactions()
    {
        Map<Integer, Collection<RequestContext>> result = new HashMap<>();
        Set<RequestContext> contexts = transactions.keySet();
        for ( RequestContext context : contexts.toArray( new RequestContext[contexts.size()] ) )
        {
            Collection<RequestContext> txs = result.get( context.machineId() );
            if ( txs == null )
            {
                txs = new ArrayList<>();
                result.put( context.machineId(), txs );
            }
            txs.add( context );
        }
        return result;
    }

    private static class MasterTransaction
    {
        private final Transaction transaction;
        private final AtomicLong timeLastSuspended = new AtomicLong();
        private volatile boolean finishAsap;

        MasterTransaction( Transaction transaction )
        {
            this.transaction = transaction;
        }

        void updateTime()
        {
            this.timeLastSuspended.set( System.currentTimeMillis() );
        }

        void resetTime()
        {
            this.timeLastSuspended.set( 0 );
        }

        void markAsFinishAsap()
        {
            this.finishAsap = true;
        }

        @Override
        public String toString()
        {
            return transaction + "[lastSuspended=" + timeLastSuspended + ", finishAsap=" + finishAsap + "]";
        }

        boolean finishAsap()
        {
            return this.finishAsap;
        }
    }

    private class UnfinishedTransactionReaper implements Runnable
    {
        @Override
        public void run()
        {
            try
            {
                Map<RequestContext, MasterTransaction> safeTransactions = null;
                synchronized ( transactions )
                {
                    safeTransactions = new HashMap<RequestContext, MasterTransaction>( transactions );
                }

                for ( Map.Entry<RequestContext, MasterTransaction> entry : safeTransactions.entrySet() )
                {
                    long time = entry.getValue().timeLastSuspended.get();
                    if ( (time != 0 && System.currentTimeMillis() - time >= unfinishedTransactionThresholdMillis)
                            || entry.getValue().finishAsap() )
                    {
                        long displayableTime = (time == 0 ? 0 : (System.currentTimeMillis() - time));
                        msgLog.logMessage( "Found old tx " + entry.getKey() + ", " +
                                "" + entry.getValue().transaction + ", " + displayableTime );
                        try
                        {
                            resumeTransaction( entry.getKey() );
                            finishTransaction0( entry.getKey(), false );
                            msgLog.logMessage( "Rolled back old tx " + entry.getKey() + ", " +
                                    "" + entry.getValue().transaction + ", " + displayableTime );
                        }
                        catch ( IllegalStateException e )
                        {
                            // Expected for waiting transactions
                        }
                        catch ( Throwable t )
                        {
                            // Not really expected
                            msgLog.logMessage( "Unable to roll back old tx " + entry.getKey() + ", " +
                                    "" + entry.getValue().transaction + ", " + displayableTime, t );
                        }
                    }
                }
            }
            catch ( Throwable t )
            {
                // The show must go on
                msgLog.logMessage( "Exception in MasterImpl", t );
            }
        }
    }
}<|MERGE_RESOLUTION|>--- conflicted
+++ resolved
@@ -31,6 +31,7 @@
 import java.util.concurrent.ScheduledExecutorService;
 import java.util.concurrent.TimeUnit;
 import java.util.concurrent.atomic.AtomicLong;
+
 import javax.transaction.NotSupportedException;
 import javax.transaction.SystemException;
 import javax.transaction.Transaction;
@@ -50,11 +51,6 @@
 import org.neo4j.helpers.Pair;
 import org.neo4j.helpers.Predicate;
 import org.neo4j.kernel.DeadlockDetectedException;
-<<<<<<< HEAD
-import org.neo4j.kernel.GraphDatabaseAPI;
-import org.neo4j.kernel.IdGeneratorFactory;
-=======
->>>>>>> 25cea677
 import org.neo4j.kernel.IdType;
 import org.neo4j.kernel.configuration.Config;
 import org.neo4j.kernel.ha.HaSettings;
@@ -65,16 +61,9 @@
 import org.neo4j.kernel.ha.lock.LockableRelationship;
 import org.neo4j.kernel.impl.core.GraphProperties;
 import org.neo4j.kernel.impl.core.IndexLock;
-import org.neo4j.kernel.impl.core.LabelTokenHolder;
-import org.neo4j.kernel.impl.core.NodeManager;
-import org.neo4j.kernel.impl.core.PropertyKeyTokenHolder;
 import org.neo4j.kernel.impl.core.SchemaLock;
 import org.neo4j.kernel.impl.core.TransactionState;
-<<<<<<< HEAD
 import org.neo4j.kernel.impl.locking.IndexEntryLock;
-import org.neo4j.kernel.impl.nioneo.store.IdGenerator;
-=======
->>>>>>> 25cea677
 import org.neo4j.kernel.impl.nioneo.store.StoreId;
 import org.neo4j.kernel.impl.transaction.IllegalResourceException;
 import org.neo4j.kernel.impl.transaction.LockManager;
@@ -128,6 +117,10 @@
         <T> Response<T> packResponse( RequestContext context, T response, Predicate<Long> filter );
 
         void pushTransaction( String resourceName, int eventIdentifier, long tx, int machineId );
+
+        int getOrCreateLabel( String name );
+
+        int getOrCreateProperty( String name );
     }
 
     public static final int UNFINISHED_TRANSACTION_CLEANUP_DELAY = 1;
@@ -139,11 +132,6 @@
     private Map<RequestContext, MasterTransaction> transactions = new ConcurrentHashMap<>();
     private ScheduledExecutorService unfinishedTransactionsExecutor;
     private long unfinishedTransactionThresholdMillis;
-<<<<<<< HEAD
-    private final GraphProperties graphProperties;
-    private final TransactionManager txManager;
-=======
->>>>>>> 25cea677
 
     public MasterImpl( SPI spi, Logging logging, Config config )
     {
@@ -158,65 +146,8 @@
         this.unfinishedTransactionThresholdMillis = config.get( HaSettings.lock_read_timeout );
         this.unfinishedTransactionsExecutor =
                 Executors.newSingleThreadScheduledExecutor( new NamedThreadFactory( "Unfinished transaction reaper" ) );
-<<<<<<< HEAD
-        this.unfinishedTransactionsExecutor.scheduleWithFixedDelay( new Runnable()
-        {
-            @Override
-            public void run()
-            {
-                try
-                {
-                    for ( Map.Entry<RequestContext, MasterTransaction> entry : transactions() )
-                    {
-                        long time = entry.getValue().timeLastSuspended.get();
-                        if ( (time != 0 && System.currentTimeMillis() - time >= unfinishedTransactionThresholdMillis)
-                                || entry.getValue().finishAsap() )
-                        {
-                            long displayableTime = (time == 0 ? 0 : (System.currentTimeMillis() - time));
-                            msgLog.logMessage( "Found old tx " + entry.getKey() + ", " +
-                                    "" + entry.getValue().transaction + ", " + displayableTime );
-                            try
-                            {
-                                Transaction otherTx = suspendOtherAndResumeThis( entry.getKey(), false );
-                                finishThisAndResumeOther( otherTx, entry.getKey(), false );
-                                msgLog.logMessage( "Rolled back old tx " + entry.getKey() + ", " +
-                                        "" + entry.getValue().transaction + ", " + displayableTime );
-                            }
-                            catch ( IllegalStateException e )
-                            {
-                                // Expected for waiting transactions
-                            }
-                            catch ( Throwable t )
-                            {
-                                // Not really expected
-                                msgLog.logMessage( "Unable to roll back old tx " + entry.getKey() + ", " +
-                                        "" + entry.getValue().transaction + ", " + displayableTime, t );
-                            }
-                        }
-                    }
-                }
-                catch ( Throwable t )
-                {
-                    // The show must go on
-                    msgLog.logMessage( "Exception in MasterImpl", t );
-                }
-            }
-
-            /** Create a copy to make iteration safe, while minimizing the duration of the synchronized region. */
-            @SuppressWarnings("SynchronizationOnLocalVariableOrMethodParameter")
-            private Iterable<Map.Entry<RequestContext, MasterTransaction>> transactions()
-            {
-                Map<RequestContext, MasterTransaction> transactions = MasterImpl.this.transactions;
-                synchronized ( transactions )
-                {
-                    return new HashMap<>( transactions ).entrySet();
-                }
-            }
-        }, UNFINISHED_TRANSACTION_CLEANUP_DELAY, UNFINISHED_TRANSACTION_CLEANUP_DELAY, TimeUnit.SECONDS );
-=======
         this.unfinishedTransactionsExecutor.scheduleWithFixedDelay( new UnfinishedTransactionReaper(),
                 UNFINISHED_TRANSACTION_CLEANUP_DELAY, UNFINISHED_TRANSACTION_CLEANUP_DELAY, TimeUnit.SECONDS );
->>>>>>> 25cea677
     }
 
     @Override
@@ -241,11 +172,7 @@
 
             return packResponse( context, null );
         }
-        catch ( NotSupportedException e )
-        {
-            throw new RuntimeException( e );
-        }
-        catch ( SystemException e )
+        catch ( NotSupportedException | SystemException e )
         {
             throw new RuntimeException( e );
         }
@@ -259,21 +186,9 @@
                                               LockGrabber lockGrabber, Object... entities )
     {
         resumeTransaction( context );
-
         try
         {
-<<<<<<< HEAD
-            @SuppressWarnings("deprecation")
-            LockManager lockManager = graphDb.getLockManager();
-            @SuppressWarnings("deprecation")
-            TransactionState state = ((AbstractTransactionManager)graphDb.getTxManager()).getTransactionState();
-            for ( Object entity : entities )
-            {
-                lockGrabber.grab( lockManager, state, entity );
-            }
-=======
             spi.acquireLock( lockGrabber, entities );
->>>>>>> 25cea677
             return packResponse( context, new LockResult( LockStatus.OK_LOCKED ) );
         }
         catch ( DeadlockDetectedException e )
@@ -314,37 +229,9 @@
         return null;
     }
 
-<<<<<<< HEAD
-    private Transaction beginTx( RequestContext txId )
-    {
-        try
-        {
-            txManager.begin();
-            Transaction tx = txManager.getTransaction();
-            transactions.put( txId, new MasterTransaction( tx ) );
-            return tx;
-        }
-        catch ( NotSupportedException | SystemException e )
-        {
-            throw new RuntimeException( e );
-        }
-    }
-
-    Transaction suspendOtherAndResumeThis( RequestContext txId, boolean allowBegin )
-=======
     private void resumeTransaction( RequestContext txId )
->>>>>>> 25cea677
-    {
-        try
-        {
-            Transaction transaction = getTx( txId );
-
-            spi.resumeTransaction( transaction );
-        }
-        catch ( Exception e )
-        {
-            throw Exceptions.launderedException( e );
-        }
+    {
+        spi.resumeTransaction(getTx(txId));
     }
 
     private void suspendTransaction( RequestContext context )
@@ -355,7 +242,6 @@
             if ( tx.finishAsap() )
             {   // If we've tried to finish this tx off earlier then do it now when we have the chance.
                 spi.finishTransaction( false );
-
                 transactions.remove( context );
                 return;
             }
@@ -447,17 +333,8 @@
     @Override
     public Response<IdAllocation> allocateIds( IdType idType )
     {
-<<<<<<< HEAD
-        @SuppressWarnings("deprecation")
-        IdGenerator generator = graphDb.getDependencyResolver().resolveDependency( IdGeneratorFactory.class )
-                .get( idType );
-        IdAllocation result = new IdAllocation( generator.nextIdBatch( ID_GRAB_SIZE ), generator.getHighId(),
-                generator.getDefragCount() );
-        return ServerUtil.packResponseWithoutTransactionStream( graphDb.getStoreId(), result );
-=======
         IdAllocation result = spi.allocateIds( idType );
         return ServerUtil.packResponseWithoutTransactionStream( spi.storeId(), result );
->>>>>>> 25cea677
     }
 
     @Override
@@ -467,13 +344,7 @@
         resumeTransaction( context );
         try
         {
-<<<<<<< HEAD
-            @SuppressWarnings("deprecation")
-            XaDataSource dataSource = graphDb.getXaDataSourceManager().getXaDataSource( resource );
-            final long txId = dataSource.applyPreparedTransaction( txGetter.extract() );
-=======
             final long txId = spi.applyPreparedTransaction( resource, txGetter.extract() );
->>>>>>> 25cea677
             Predicate<Long> upUntilThisTx = new Predicate<Long>()
             {
                 @Override
@@ -525,26 +396,19 @@
     @Override
     public Response<Integer> createRelationshipType( RequestContext context, String name )
     {
-<<<<<<< HEAD
-        graphDb.getRelationshipTypeTokenHolder().getOrCreateId( name );
-        return packResponse( context, graphDb.getRelationshipTypeTokenHolder().getIdByName( name ) );
-=======
         return packResponse( context, spi.createRelationshipType( name ) );
->>>>>>> 25cea677
     }
 
     @Override
     public Response<Integer> createPropertyKey( RequestContext context, String name )
     {
-        PropertyKeyTokenHolder propertyKeyHolder = graphDb.getDependencyResolver().resolveDependency( PropertyKeyTokenHolder.class );
-        return packResponse( context, propertyKeyHolder.getOrCreateId( name ) );
+        return packResponse( context, spi.getOrCreateProperty( name ) );
     }
 
     @Override
     public Response<Integer> createLabel( RequestContext context, String name )
     {
-        LabelTokenHolder labels = graphDb.getDependencyResolver().resolveDependency( LabelTokenHolder.class );
-        return packResponse( context, labels.getOrCreateId( name ) );
+        return packResponse( context, spi.getOrCreateLabel( name ) );
     }
 
     @Override
@@ -556,11 +420,6 @@
     @Override
     public Response<Pair<Integer, Long>> getMasterIdForCommittedTx( long txId, StoreId storeId )
     {
-<<<<<<< HEAD
-        @SuppressWarnings("deprecation")
-        XaDataSource nioneoDataSource = graphDb.getXaDataSourceManager().getNeoStoreDataSource();
-=======
->>>>>>> 25cea677
         try
         {
             Pair<Integer, Long> masterId = spi.getMasterIdForCommittedTx( txId );
@@ -647,14 +506,8 @@
     @Override
     public Response<Void> pushTransaction( RequestContext context, String resourceName, long tx )
     {
-<<<<<<< HEAD
-        graphDb.getTxIdGenerator().committed( graphDb.getXaDataSourceManager().getXaDataSource( resourceName ),
-                context.getEventIdentifier(), tx, context.machineId() );
-        return new Response<>( null, graphDb.getStoreId(), TransactionStream.EMPTY, ResourceReleaser.NO_OP );
-=======
         spi.pushTransaction( resourceName, context.getEventIdentifier(), tx, context.machineId() );
-        return new Response<Void>( null, spi.storeId(), TransactionStream.EMPTY, ResourceReleaser.NO_OP );
->>>>>>> 25cea677
+        return new Response<>( null, spi.storeId(), TransactionStream.EMPTY, ResourceReleaser.NO_OP );
     }
 
     // =====================================================================
@@ -724,10 +577,10 @@
         {
             try
             {
-                Map<RequestContext, MasterTransaction> safeTransactions = null;
+                Map<RequestContext, MasterTransaction> safeTransactions;
                 synchronized ( transactions )
                 {
-                    safeTransactions = new HashMap<RequestContext, MasterTransaction>( transactions );
+                    safeTransactions = new HashMap<>( transactions );
                 }
 
                 for ( Map.Entry<RequestContext, MasterTransaction> entry : safeTransactions.entrySet() )
