/**
 * Copyright (c) 2002-2013 "Neo Technology,"
 * Network Engine for Objects in Lund AB [http://neotechnology.com]
 *
 * This file is part of Neo4j.
 *
 * Neo4j is free software: you can redistribute it and/or modify
 * it under the terms of the GNU Affero General Public License as
 * published by the Free Software Foundation, either version 3 of the
 * License, or (at your option) any later version.
 *
 * This program is distributed in the hope that it will be useful,
 * but WITHOUT ANY WARRANTY; without even the implied warranty of
 * MERCHANTABILITY or FITNESS FOR A PARTICULAR PURPOSE.  See the
 * GNU Affero General Public License for more details.
 *
 * You should have received a copy of the GNU Affero General Public License
 * along with this program. If not, see <http://www.gnu.org/licenses/>.
 */
package org.neo4j.kernel.ha.cluster;

import static org.neo4j.helpers.Functions.withDefaults;
import static org.neo4j.helpers.Settings.INTEGER;
import static org.neo4j.helpers.Uris.parameter;
import static org.neo4j.kernel.impl.nioneo.store.NeoStore.isStorePresent;

import java.io.IOException;
import java.net.URI;
import java.util.ArrayList;
import java.util.Arrays;
import java.util.Collections;
import java.util.List;
import javax.transaction.TransactionManager;

import org.neo4j.cluster.BindingListener;
import org.neo4j.cluster.ClusterSettings;
import org.neo4j.cluster.com.BindingNotifier;
import org.neo4j.cluster.member.ClusterMemberAvailability;
import org.neo4j.com.RequestContext;
import org.neo4j.com.Response;
import org.neo4j.com.Server;
import org.neo4j.com.ServerUtil;
import org.neo4j.graphdb.DependencyResolver;
import org.neo4j.helpers.Functions;
import org.neo4j.helpers.HostnamePort;
import org.neo4j.helpers.Pair;
import org.neo4j.kernel.GraphDatabaseAPI;
import org.neo4j.kernel.InternalAbstractGraphDatabase;
import org.neo4j.kernel.StoreLockerLifecycleAdapter;
import org.neo4j.kernel.TransactionInterceptorProviders;
import org.neo4j.kernel.configuration.Config;
import org.neo4j.kernel.extension.KernelExtensionFactory;
import org.neo4j.kernel.ha.BranchDetectingTxVerifier;
import org.neo4j.kernel.ha.BranchedDataException;
import org.neo4j.kernel.ha.BranchedDataPolicy;
import org.neo4j.kernel.ha.DelegateInvocationHandler;
import org.neo4j.kernel.ha.HaSettings;
import org.neo4j.kernel.ha.HaXaDataSourceManager;
import org.neo4j.kernel.ha.MasterClient20;
import org.neo4j.kernel.ha.SlaveStoreWriter;
import org.neo4j.kernel.ha.StoreOutOfDateException;
import org.neo4j.kernel.ha.StoreUnableToParticipateInClusterException;
import org.neo4j.kernel.ha.com.RequestContextFactory;
import org.neo4j.kernel.ha.com.master.Master;
import org.neo4j.kernel.ha.com.master.MasterImpl;
import org.neo4j.kernel.ha.com.master.MasterServer;
import org.neo4j.kernel.ha.com.master.Slave;
import org.neo4j.kernel.ha.com.slave.SlaveImpl;
import org.neo4j.kernel.ha.com.slave.SlaveServer;
import org.neo4j.kernel.ha.id.HaIdGeneratorFactory;
import org.neo4j.kernel.impl.api.NonTransactionalTokenNameLookup;
import org.neo4j.kernel.impl.api.SchemaWriteGuard;
import org.neo4j.kernel.impl.api.UpdateableSchemaState;
import org.neo4j.kernel.impl.core.LabelTokenHolder;
import org.neo4j.kernel.impl.core.NodeManager;
import org.neo4j.kernel.impl.core.PropertyKeyTokenHolder;
import org.neo4j.kernel.impl.core.RelationshipTypeTokenHolder;
import org.neo4j.kernel.impl.index.IndexStore;
import org.neo4j.kernel.impl.nioneo.store.FileSystemAbstraction;
import org.neo4j.kernel.impl.nioneo.store.MismatchingStoreIdException;
import org.neo4j.kernel.impl.nioneo.store.StoreFactory;
import org.neo4j.kernel.impl.nioneo.xa.NeoStoreXaDataSource;
import org.neo4j.kernel.impl.persistence.PersistenceManager;
import org.neo4j.kernel.impl.transaction.AbstractTransactionManager;
import org.neo4j.kernel.impl.transaction.LockManager;
import org.neo4j.kernel.impl.transaction.TransactionStateFactory;
import org.neo4j.kernel.impl.transaction.TxManager;
import org.neo4j.kernel.impl.transaction.XaDataSourceManager;
import org.neo4j.kernel.impl.transaction.xaframework.MissingLogDataException;
import org.neo4j.kernel.impl.transaction.xaframework.NoSuchLogVersionException;
import org.neo4j.kernel.impl.transaction.xaframework.XaFactory;
import org.neo4j.kernel.impl.transaction.xaframework.XaLogicalLog;
import org.neo4j.kernel.impl.util.JobScheduler;
import org.neo4j.kernel.impl.util.StringLogger;
import org.neo4j.kernel.lifecycle.LifeSupport;
import org.neo4j.kernel.lifecycle.Lifecycle;
import org.neo4j.kernel.logging.ConsoleLogger;
import org.neo4j.kernel.logging.Logging;

/**
 * Performs the internal switches from pending to slave/master, by listening for
 * ClusterMemberChangeEvents. When finished it will invoke {@link org.neo4j.cluster.member.ClusterMemberAvailability#memberIsAvailable(String, URI)} to announce
 * to the cluster it's new status.
 */
public class HighAvailabilityModeSwitcher implements HighAvailabilityMemberListener, Lifecycle
{
    // TODO solve this with lifecycle instance grouping or something
    @SuppressWarnings( "rawtypes" )
    private static final Class[] SERVICES_TO_RESTART_FOR_STORE_COPY = new Class[] {
            StoreLockerLifecycleAdapter.class,
            XaDataSourceManager.class,
            TxManager.class,
            NodeManager.class,
            IndexStore.class
    };

    public static final String MASTER = "master";
    public static final String SLAVE = "slave";
<<<<<<< HEAD
    public static final String INADDR_ANY = "0.0.0.0";
=======
    private URI masterHaURI;
>>>>>>> 25cea677

    public static int getServerId( URI haUri )
    {
        // Get serverId parameter, default to -1 if it is missing, and parse to integer
        return INTEGER.apply( withDefaults(
                Functions.<URI, String>constant( "-1" ), parameter( "serverId" ) ).apply( haUri ));
    }

    private URI availableMasterId;

    private final HighAvailabilityMemberStateMachine stateHandler;
    private BindingNotifier bindingNotifier;
    private final DelegateInvocationHandler delegateHandler;
    private final ClusterMemberAvailability clusterMemberAvailability;
    private final GraphDatabaseAPI graphDb;
    private final Config config;
    private LifeSupport life;
    private final StringLogger msgLog;
    private final ConsoleLogger console;

    private final HaIdGeneratorFactory idGeneratorFactory;
    private final Logging logging;

    private final UpdateableSchemaState updateableSchemaState;
    private final Iterable<KernelExtensionFactory<?>> kernelExtensions;

    private volatile URI me;

    public HighAvailabilityModeSwitcher( BindingNotifier bindingNotifier, DelegateInvocationHandler delegateHandler,
                                         ClusterMemberAvailability clusterMemberAvailability,
                                         HighAvailabilityMemberStateMachine stateHandler, GraphDatabaseAPI graphDb,
                                         HaIdGeneratorFactory idGeneratorFactory, Config config, Logging logging,
                                         UpdateableSchemaState updateableSchemaState,
                                         Iterable<KernelExtensionFactory<?>> kernelExtensions )
    {
        this.bindingNotifier = bindingNotifier;
        this.delegateHandler = delegateHandler;
        this.clusterMemberAvailability = clusterMemberAvailability;
        this.graphDb = graphDb;
        this.idGeneratorFactory = idGeneratorFactory;
        this.config = config;
        this.logging = logging;
        this.updateableSchemaState = updateableSchemaState;
        this.kernelExtensions = kernelExtensions;
        this.msgLog = logging.getMessagesLog( getClass() );
        this.life = new LifeSupport();
        this.stateHandler = stateHandler;

        this.console = logging.getConsoleLog( getClass() );
    }

    @Override
    public synchronized void init() throws Throwable
    {
        stateHandler.addHighAvailabilityMemberListener( this );
        bindingNotifier.addBindingListener( new BindingListener()
        {
            @Override
            public void listeningAt( URI myUri )
            {
                me = myUri;
            }
        } );
        life.init();
    }

    @Override
    public synchronized void start() throws Throwable
    {
        life.start();
    }

    @Override
    public synchronized void stop() throws Throwable
    {
        life.stop();
    }

    @Override
    public synchronized void shutdown() throws Throwable
    {
        stateHandler.removeHighAvailabilityMemberListener( this );
        life.shutdown();
    }

    @Override
    public void masterIsElected( HighAvailabilityMemberChangeEvent event )
    {
        stateChanged( event );
    }

    @Override
    public void masterIsAvailable( HighAvailabilityMemberChangeEvent event )
    {
        stateChanged( event );
    }

    @Override
    public void slaveIsAvailable( HighAvailabilityMemberChangeEvent event )
    {
        // ignored, we don't do any mode switching in slave available events
    }

    @Override
    public void instanceStops( HighAvailabilityMemberChangeEvent event )
    {
        stateChanged( event );
    }

    private void stateChanged( HighAvailabilityMemberChangeEvent event )
    {
        availableMasterId = event.getServerHaUri();
        if ( event.getNewState() == event.getOldState() )
        {
            if ( event.getNewState() == HighAvailabilityMemberState.MASTER )
            {
                clusterMemberAvailability.memberIsAvailable( MASTER, masterHaURI );
            }
            return;
        }
        switch ( event.getNewState() )
        {
            case TO_MASTER:
                life.shutdown();
                life = new LifeSupport();

                if ( event.getOldState().equals( HighAvailabilityMemberState.SLAVE ) )
                {
                    clusterMemberAvailability.memberIsUnavailable( SLAVE );
                }

                switchToMaster();
                break;
            case TO_SLAVE:
                life.shutdown();
                life = new LifeSupport();
                switchToSlave();
                break;
            case PENDING:
                if ( event.getOldState().equals( HighAvailabilityMemberState.SLAVE ) )
                {
                    clusterMemberAvailability.memberIsUnavailable( SLAVE );
                }
                else if ( event.getOldState().equals( HighAvailabilityMemberState.MASTER ) )
                {
                    clusterMemberAvailability.memberIsUnavailable( MASTER );
                }

                life.shutdown();
                life = new LifeSupport();
                break;
            default:
                // do nothing
        }
    }

    private void switchToMaster()
    {
        msgLog.logMessage( "I am " + config.get( ClusterSettings.server_id ) + ", moving to master" );
        try
        {
            final TransactionManager txManager = graphDb.getDependencyResolver().resolveDependency( TransactionManager.class );
            MasterImpl.SPI spi = new DefaultMasterImplSPI( graphDb, logging, txManager );

            MasterImpl masterImpl = new MasterImpl( spi, logging, config );
            
            MasterServer masterServer = new MasterServer( masterImpl, logging, serverConfig(),
                    new BranchDetectingTxVerifier( graphDb ) );
            life.add( masterImpl );
            life.add( masterServer );
            delegateHandler.setDelegate( masterImpl );

            idGeneratorFactory.switchToMaster();
            life.start();

<<<<<<< HEAD
            URI haUri = createHaURI(masterServer);
            clusterMemberAvailability.memberIsAvailable( MASTER, haUri );
=======
            masterHaURI = URI.create( "ha://" + (ServerUtil.getHostString( masterServer.getSocketAddress() ).contains
                    ( "0.0.0.0" ) ? me.getHost() : ServerUtil.getHostString( masterServer.getSocketAddress() )) + ":" +
                    masterServer.getSocketAddress().getPort() + "?serverId=" +
                    config.get( ClusterSettings.server_id ) );
            clusterMemberAvailability.memberIsAvailable( MASTER, masterHaURI );
>>>>>>> 25cea677
            msgLog.logMessage( "I am " + config.get( ClusterSettings.server_id ) +
                    ", successfully moved to master" );
        }
        catch ( Throwable e )
        {
            msgLog.logMessage( "Failed to switch to master", e );
        }
    }

    private URI createHaURI(Server server) {
        String hostString = ServerUtil.getHostString(server.getSocketAddress());
        int port = server.getSocketAddress().getPort();
        Integer serverId = config.get(ClusterSettings.server_id);
        String host = hostString.contains( INADDR_ANY ) ? me.getHost() : hostString;
        return URI.create("ha://" + host + ":" + port + "?serverId=" + serverId);
    }

    private void switchToSlave()
    {
        for ( int tries = 5; tries-- > 0; )
        {
            try
            {
                URI masterUri = availableMasterId;

                console.log( "ServerId " + config.get( ClusterSettings.server_id ) + ", moving to slave for master " +
                        masterUri  );

                assert masterUri != null; // since we are here it must already have been set from outside
                DependencyResolver resolver = graphDb.getDependencyResolver();
                HaXaDataSourceManager xaDataSourceManager = resolver.resolveDependency( HaXaDataSourceManager.class );
                idGeneratorFactory.switchToSlave();
                //noinspection SynchronizationOnLocalVariableOrMethodParameter
                synchronized ( xaDataSourceManager )
                {
                    if ( !isStorePresent( resolver.resolveDependency( FileSystemAbstraction.class ), config )
                         && !copyStoreFromMaster( masterUri ) )
                    {
                        continue; // to the outer loop for a retry
                    }

                    /*
                     * We get here either with a fresh store from the master copy above so we need to start the ds
                     * or we already had a store, so we have already started the ds. Either way, make sure it's there.
                     */
                    NeoStoreXaDataSource nioneoDataSource = ensureDataSourceStarted( xaDataSourceManager, resolver );
                    if ( !checkDataConsistency( xaDataSourceManager,
                            resolver.resolveDependency( RequestContextFactory.class ), nioneoDataSource, masterUri ) )
                     {
                        continue; // to the outer loop for a retry
                    }

                    if ( !startHaCommunication( xaDataSourceManager, nioneoDataSource, masterUri ) )
                     {
                        continue; // to the outer loop for a retry
                    }

                    console.log( "ServerId " + config.get( ClusterSettings.server_id ) +
                            ", successfully moved to slave for master " + masterUri );
                    break; // from the retry loop
                }
            }
            catch ( Throwable t )
            {
                msgLog.logMessage( "Unable to switch to slave", t );
            }
        }
    }

    private boolean startHaCommunication( HaXaDataSourceManager xaDataSourceManager, NeoStoreXaDataSource nioneoDataSource, URI masterUri )
    {
        try
        {
            MasterClient20 master = new MasterClient20( masterUri, logging,
                    nioneoDataSource.getStoreId(), config );

            Slave slaveImpl = new SlaveImpl( nioneoDataSource.getStoreId(), master,
                    new RequestContextFactory( getServerId( masterUri ), xaDataSourceManager,
                            graphDb.getDependencyResolver() ), xaDataSourceManager );

            SlaveServer server = new SlaveServer( slaveImpl, serverConfig(), logging );
            delegateHandler.setDelegate( master );
            life.add( master );
            life.add( slaveImpl );
            life.add( server );
            life.start();

            URI haUri = createHaURI( server );
            clusterMemberAvailability.memberIsAvailable( SLAVE, haUri );
            return true;
        }
        catch ( Throwable t )
        {
            msgLog.logMessage( "Got exception while starting HA communication", t );
            life.shutdown();
            life = new LifeSupport();
            nioneoDataSource.stop();
        }
        return false;
    }

    private Server.Configuration serverConfig()
    {
        return new Server.Configuration()
        {
            @Override
            public long getOldChannelThreshold()
            {
                return config.get( HaSettings.lock_read_timeout );
            }

            @Override
            public int getMaxConcurrentTransactions()
            {
                return config.get( HaSettings.max_concurrent_channels_per_slave );
            }

            @Override
            public int getChunkSize()
            {
                return config.get( HaSettings.com_chunk_size ).intValue();
            }

            @Override
            public HostnamePort getServerAddress()
            {
                return config.get( HaSettings.ha_server );
            }
        };
    }

    private boolean checkDataConsistency( HaXaDataSourceManager xaDataSourceManager,
                                          RequestContextFactory requestContextFactory,
                                          NeoStoreXaDataSource nioneoDataSource, URI masterUri ) throws Throwable
    {
        // Must be called under lock on XaDataSourceManager
        LifeSupport checkConsistencyLife = new LifeSupport();
        try
        {
            MasterClient20 checkConsistencyMaster = new MasterClient20( masterUri,
                    logging, nioneoDataSource.getStoreId(), config );
            checkConsistencyLife.add( checkConsistencyMaster );
            checkConsistencyLife.start();
            console.log( "Checking store consistency with master" );
            checkDataConsistencyWithMaster( checkConsistencyMaster, nioneoDataSource );
            console.log( "Store is consistent" );

            /*
             * Pull updates, since the store seems happy and everything. No matter how far back we are, this is just
             * one thread doing the pulling, while the guard is up. This will prevent a race between all transactions
             * that may start the moment the database becomes available, where all of them will pull the same txs from
             * the master but eventually only one will get to apply them.
             */
            console.log( "Catching up with master" );
            RequestContext context = requestContextFactory.newRequestContext( -1 );
            xaDataSourceManager.applyTransactions( checkConsistencyMaster.pullUpdates( context ) );
            console.log( "Now consistent with master" );
            return true;
        }
        catch ( StoreUnableToParticipateInClusterException upe )
        {
            console.log( "The store is inconsistent. Will treat it as branched and fetch a new one from the master" );
            msgLog.warn( "Current store is unable to participate in the cluster; fetching new store from master", upe );
            try
            {
                // Unregistering from a running DSManager stops the datasource
                xaDataSourceManager.unregisterDataSource( NeoStoreXaDataSource.DEFAULT_DATA_SOURCE_NAME );
                stopServicesAndHandleBranchedStore( config.get( HaSettings.branched_data_policy ) );
            }
            catch ( IOException e )
            {
                msgLog.warn( "Failed while trying to handle branched data", e );
            }
        }
        catch ( MismatchingStoreIdException e )
        {
            console.log( "The store does not represent the same database as master. Will remove and fetch a new one from master" );
            if ( nioneoDataSource.getNeoStore().getLastCommittedTx() == 1 )
            {
                msgLog.warn( "Found and deleting empty store with mismatching store id " + e.getMessage() );
                stopServicesAndHandleBranchedStore( BranchedDataPolicy.keep_none );
            }
            else
            {
                msgLog.error( "Store cannot participate in cluster due to mismatching store IDs" );
                throw e;
            }
        }
        catch ( Throwable throwable )
        {
            msgLog.warn( "Consistency checker failed", throwable );
        }
        finally
        {
            checkConsistencyLife.shutdown();
        }
        return false;
    }

    private NeoStoreXaDataSource ensureDataSourceStarted( XaDataSourceManager xaDataSourceManager, DependencyResolver resolver )
    {
        // Must be called under lock on XaDataSourceManager
        NeoStoreXaDataSource nioneoDataSource = (NeoStoreXaDataSource) xaDataSourceManager.getXaDataSource(
                NeoStoreXaDataSource.DEFAULT_DATA_SOURCE_NAME );
        if ( nioneoDataSource == null )
        {
            nioneoDataSource = new NeoStoreXaDataSource( config,
                    resolver.resolveDependency( StoreFactory.class ),
                    resolver.resolveDependency( StringLogger.class ),
                    resolver.resolveDependency( XaFactory.class ),
                    resolver.resolveDependency( TransactionStateFactory.class ),
                    resolver.resolveDependency( TransactionInterceptorProviders.class ),
                    resolver.resolveDependency( JobScheduler.class ),
                    logging,
                    updateableSchemaState,
                    new NonTransactionalTokenNameLookup(
                            resolver.resolveDependency( LabelTokenHolder.class ),
                            resolver.resolveDependency( PropertyKeyTokenHolder.class ) ),
                    resolver,
                    resolver.resolveDependency( AbstractTransactionManager.class ),
                    resolver.resolveDependency( PropertyKeyTokenHolder.class ),
                    resolver.resolveDependency( LabelTokenHolder.class ),
                    resolver.resolveDependency( RelationshipTypeTokenHolder.class ),
                    resolver.resolveDependency( PersistenceManager.class ),
                    resolver.resolveDependency( LockManager.class ),
                    (SchemaWriteGuard)graphDb);
            xaDataSourceManager.registerDataSource( nioneoDataSource );
                /*
                 * CAUTION: The next line may cause severe eye irritation, mental instability and potential
                 * emotional breakdown. On the plus side, it is correct.
                 * See, it is quite possible to get here without the NodeManager having stopped, because we don't
                 * properly manage lifecycle in this class (this is the cause of this ugliness). So, after we
                 * register the datasource with the DsMgr we need to make sure that NodeManager re-reads the reltype
                 * and propindex information. Normally, we would have shutdown everything before getting here.
                 */
            resolver.resolveDependency( NodeManager.class ).start();
        }
        return nioneoDataSource;
    }

    private boolean copyStoreFromMaster( URI masterUri )
    {
        // Must be called under lock on XaDataSourceManager
        LifeSupport life = new LifeSupport();
        try
        {
            // Remove the current store - neostore file is missing, nothing we can really do
            stopServicesAndHandleBranchedStore( BranchedDataPolicy.keep_none );
            MasterClient20 copyMaster = new MasterClient20( masterUri, logging, null, config );

            life.add( copyMaster );
            life.start();

            // This will move the copied db to the graphdb location
            console.log( "Copying store from master" );
            new SlaveStoreWriter( config, kernelExtensions, console ).copyStore( copyMaster );

            startServicesAgain();
            console.log( "Finished copying store from master" );
            return true;
        }
        catch ( Throwable e )
        {
            msgLog.logMessage( "Failed to copy store from master", e );
        }
        finally
        {
            life.stop();
        }
        return false;
    }

    private void startServicesAgain() throws Throwable
    {
        @SuppressWarnings( "unchecked" )
        List<Class<Lifecycle>> services = new ArrayList( Arrays.asList( SERVICES_TO_RESTART_FOR_STORE_COPY ) );
        for ( Class<Lifecycle> serviceClass : services )
        {
            graphDb.getDependencyResolver().resolveDependency( serviceClass ).start();
        }
    }

    @SuppressWarnings( "unchecked" )
    private void stopServicesAndHandleBranchedStore( BranchedDataPolicy branchPolicy ) throws Throwable
    {
        List<Class> services = new ArrayList<Class>( Arrays.asList( SERVICES_TO_RESTART_FOR_STORE_COPY ) );
        Collections.reverse( services );
        for ( Class<Lifecycle> serviceClass : services )
        {
            graphDb.getDependencyResolver().resolveDependency( serviceClass ).stop();
        }
        
        branchPolicy.handle( config.get( InternalAbstractGraphDatabase.Configuration.store_dir ) );
    }

    private void checkDataConsistencyWithMaster( Master master, NeoStoreXaDataSource nioneoDataSource )
    {
        long myLastCommittedTx = nioneoDataSource.getLastCommittedTxId();
        Pair<Integer, Long> myMaster;
        try
        {
            myMaster = nioneoDataSource.getMasterForCommittedTx( myLastCommittedTx );
        }
        catch ( NoSuchLogVersionException e )
        {
            msgLog.logMessage(
                    "Logical log file for txId "
                            + myLastCommittedTx
                            + " missing [version="
                            + e.getVersion()
                            + "]. If this is startup then it will be recovered later, " +
                            "otherwise it might be a problem." );
            return;
        }
        catch ( IOException e )
        {
            msgLog.logMessage( "Failed to get master ID for txId " + myLastCommittedTx + ".", e );
            return;
        }
        catch ( Exception e )
        {
            throw new BranchedDataException( "Exception while getting master ID for txId "
                    + myLastCommittedTx + ".", e );
        }

        Response<Pair<Integer, Long>> response = null;
        Pair<Integer, Long> mastersMaster;
        try
        {
            response = master.getMasterIdForCommittedTx( myLastCommittedTx, nioneoDataSource.getStoreId() );
            mastersMaster = response.response();
        }
        catch ( RuntimeException e )
        {
            // Checked exceptions will be wrapped as the cause if this was a serialized
            // server-side exception
            if ( e.getCause() instanceof MissingLogDataException )
            {
                /*
                 * This means the master was unable to find a log entry for the txid we just asked. This
                 * probably means the thing we asked for is too old or too new. Anyway, since it doesn't
                 * have the tx it is better if we just throw our store away and ask for a new copy. Next
                 * time around it shouldn't have to even pass from here.
                 */
                throw new StoreOutOfDateException( "The master is missing the log required to complete the " +
                        "consistency check", e.getCause() );
            }
            else
            {
                throw e;
            }
        }
        finally
        {
            if ( response != null )
            {
                response.close();
            }
        }

        if ( myMaster.first() != XaLogicalLog.MASTER_ID_REPRESENTING_NO_MASTER
                && !myMaster.equals( mastersMaster ) )
        {
            String msg = "Branched data, I (machineId:" + config.get( ClusterSettings.server_id ) + ") think machineId for" +
                    " txId (" +
                    myLastCommittedTx + ") is " + myMaster + ", but master (machineId:" +
                    getServerId( availableMasterId ) + ") says that it's " + mastersMaster;
            throw new BranchedDataException( msg );
        }
        msgLog.logMessage( "Master id for last committed tx ok with highestTxId=" +
                myLastCommittedTx + " with masterId=" + myMaster, true );
    }

}<|MERGE_RESOLUTION|>--- conflicted
+++ resolved
@@ -116,11 +116,8 @@
 
     public static final String MASTER = "master";
     public static final String SLAVE = "slave";
-<<<<<<< HEAD
+    private URI masterHaURI;
     public static final String INADDR_ANY = "0.0.0.0";
-=======
-    private URI masterHaURI;
->>>>>>> 25cea677
 
     public static int getServerId( URI haUri )
     {
@@ -296,16 +293,11 @@
             idGeneratorFactory.switchToMaster();
             life.start();
 
-<<<<<<< HEAD
-            URI haUri = createHaURI(masterServer);
-            clusterMemberAvailability.memberIsAvailable( MASTER, haUri );
-=======
             masterHaURI = URI.create( "ha://" + (ServerUtil.getHostString( masterServer.getSocketAddress() ).contains
                     ( "0.0.0.0" ) ? me.getHost() : ServerUtil.getHostString( masterServer.getSocketAddress() )) + ":" +
                     masterServer.getSocketAddress().getPort() + "?serverId=" +
                     config.get( ClusterSettings.server_id ) );
             clusterMemberAvailability.memberIsAvailable( MASTER, masterHaURI );
->>>>>>> 25cea677
             msgLog.logMessage( "I am " + config.get( ClusterSettings.server_id ) +
                     ", successfully moved to master" );
         }
