--- conflicted
+++ resolved
@@ -91,10 +91,6 @@
         return lockMap;
     }
 
-    @Override
-<<<<<<< HEAD
-    public void acquireShared( Locks.ResourceType resourceType, long resourceId ) throws AcquireLockTimeoutException
-=======
     public Locks.Client description( String desc )
     {
         client.description( desc );
@@ -108,8 +104,7 @@
     }
 
     @Override
-    public void acquireShared( Locks.ResourceType resourceType, long... resourceIds ) throws AcquireLockTimeoutException
->>>>>>> facc1be3
+    public void acquireShared( Locks.ResourceType resourceType, long resourceId ) throws AcquireLockTimeoutException
     {
         Map<Long, AtomicInteger> lockMap = getLockMap( sharedLocks, resourceType );
         AtomicInteger preExistingLock = lockMap.get( resourceId );
