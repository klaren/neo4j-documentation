/**
 * Copyright (c) 2002-2014 "Neo Technology,"
 * Network Engine for Objects in Lund AB [http://neotechnology.com]
 *
 * This file is part of Neo4j.
 *
 * Neo4j is free software: you can redistribute it and/or modify
 * it under the terms of the GNU Affero General Public License as
 * published by the Free Software Foundation, either version 3 of the
 * License, or (at your option) any later version.
 *
 * This program is distributed in the hope that it will be useful,
 * but WITHOUT ANY WARRANTY; without even the implied warranty of
 * MERCHANTABILITY or FITNESS FOR A PARTICULAR PURPOSE.  See the
 * GNU Affero General Public License for more details.
 *
 * You should have received a copy of the GNU Affero General Public License
 * along with this program. If not, see <http://www.gnu.org/licenses/>.
 */
package org.neo4j.backup;

import java.io.File;
import java.io.FileFilter;
import java.io.IOException;
import java.nio.ByteBuffer;
import java.nio.channels.ReadableByteChannel;
import java.util.ArrayList;
import java.util.HashMap;
import java.util.List;
import java.util.Map;
import java.util.concurrent.CountDownLatch;
import java.util.concurrent.ExecutorService;
import java.util.concurrent.Executors;
import java.util.concurrent.TimeUnit;
import org.neo4j.graphdb.DynamicRelationshipType;
import org.neo4j.graphdb.GraphDatabaseService;
import org.neo4j.graphdb.Node;
import org.neo4j.graphdb.Transaction;
import org.neo4j.graphdb.factory.GraphDatabaseFactory;
import org.neo4j.graphdb.factory.GraphDatabaseSettings;
import org.neo4j.graphdb.index.Index;
import org.neo4j.helpers.Pair;
import org.neo4j.kernel.DefaultFileSystemAbstraction;
import org.neo4j.kernel.GraphDatabaseAPI;
import org.neo4j.kernel.configuration.Config;
import org.neo4j.kernel.impl.core.KernelPanicEventGenerator;
import org.neo4j.kernel.impl.nioneo.store.FileSystemAbstraction;
import org.neo4j.kernel.impl.nioneo.store.NeoStore;
import org.neo4j.kernel.impl.storemigration.StoreFile;
import org.neo4j.kernel.impl.transaction.XaDataSourceManager;
import org.neo4j.kernel.impl.transaction.xaframework.LogIoUtils;
import org.neo4j.kernel.impl.transaction.xaframework.XaDataSource;
import org.neo4j.kernel.logging.DevNullLoggingService;
import org.neo4j.kernel.monitoring.BackupMonitor;
import org.neo4j.kernel.monitoring.Monitors;
import org.neo4j.test.DbRepresentation;
import org.neo4j.test.Mute;
import org.neo4j.test.TargetDirectory;
import org.hamcrest.BaseMatcher;
import org.hamcrest.Description;
import org.junit.Before;
import org.junit.Rule;
import org.junit.Test;

import static junit.framework.Assert.assertEquals;
import static junit.framework.Assert.assertNotNull;
import static junit.framework.Assert.assertTrue;
import static org.hamcrest.CoreMatchers.containsString;
import static org.hamcrest.CoreMatchers.equalTo;
import static org.hamcrest.MatcherAssert.assertThat;
import static org.junit.Assert.fail;
import static org.neo4j.index.impl.lucene.LuceneDataSource.DEFAULT_NAME;
import static org.neo4j.kernel.impl.nioneo.xa.NeoStoreXaDataSource.DEFAULT_DATA_SOURCE_NAME;

public class BackupServiceIT
{
    private static final TargetDirectory target = TargetDirectory.forTest( BackupServiceIT.class );
    private static final String NODE_STORE = "neostore.nodestore.db";
    private static final String RELATIONSHIP_STORE = "neostore.relationshipstore.db";
    @Rule
    public TargetDirectory.TestDirectory testDirectory = target.testDirectory();

    @Rule
    public Mute mute = Mute.muteAll();

    public static final String BACKUP_HOST = "localhost";
    private FileSystemAbstraction fileSystem;

    private File storeDir;
    private File backupDir;

    public int backupPort = 8200;


    @Before
    public void setup() throws IOException
    {
        fileSystem = new DefaultFileSystemAbstraction();

        storeDir = new File( testDirectory.directory(), "store_dir" );
        fileSystem.deleteRecursively( storeDir );
        fileSystem.mkdir( storeDir );

        backupDir = new File( testDirectory.directory(), "backup_dir" );
        fileSystem.deleteRecursively( backupDir );

        backupPort = backupPort + 1;
    }

    @Test
    public void shouldThrowExceptionWhenDoingFullBackupOnADirectoryContainingANeoStore() throws Exception
    {
        // given
        fileSystem.mkdir( backupDir );
        fileSystem.create( new File( backupDir, NeoStore.DEFAULT_NAME ) ).close();

        try
        {
            // when
            new BackupService( fileSystem ).doFullBackup( "", 0, backupDir.getAbsolutePath(), true, new Config() );
        }
        catch ( RuntimeException ex )
        {
            // then
            assertThat( ex.getMessage(), containsString( "already contains a database" ) );
        }
    }

    @Test
    public void shouldCopyStoreFiles() throws Throwable
    {
        // given
        GraphDatabaseService db = createDb( storeDir, defaultBackupPortHostParams() );
        createAndIndexNode( db, 1 );

        // when
        BackupService backupService = new BackupService( fileSystem );
        backupService.doFullBackup( BACKUP_HOST, backupPort, backupDir.getAbsolutePath(), false,
                new Config( defaultBackupPortHostParams() ) );
        db.shutdown();

        // then
        File[] files = fileSystem.listFiles( backupDir );

        for ( final StoreFile storeFile : StoreFile.values() )
        {
            assertThat( files, hasFile( storeFile.storeFileName() ) );
        }

        assertEquals( DbRepresentation.of( storeDir ), DbRepresentation.of( backupDir ) );
    }

    @Test
    public void shouldFindTransactionLogContainingLastNeoStoreAndLuceneTransactionInAnEmptyStore() throws IOException
    {
        // given
        GraphDatabaseService db = createDb( storeDir, defaultBackupPortHostParams() );

        // when
        BackupService backupService = new BackupService( fileSystem );
        backupService.doFullBackup( BACKUP_HOST, backupPort, backupDir.getAbsolutePath(), false,
                new Config( defaultBackupPortHostParams() ) );
        db.shutdown();

        // then
        assertEquals( DbRepresentation.of( storeDir ), DbRepresentation.of( backupDir ) );

        assertNotNull( getLastMasterForCommittedTx( DEFAULT_DATA_SOURCE_NAME ) );
        assertNotNull( getLastMasterForCommittedTx( DEFAULT_NAME ) );
    }

    @Test
    public void shouldFindTransactionLogContainingLastNeoStoreTransaction() throws Throwable
    {
        // given
        GraphDatabaseService db = createDb( storeDir, defaultBackupPortHostParams() );
        createAndIndexNode( db, 1 );

        // when
        BackupService backupService = new BackupService( fileSystem );
        backupService.doFullBackup( BACKUP_HOST, backupPort, backupDir.getAbsolutePath(), false,
                new Config( defaultBackupPortHostParams() ) );
        db.shutdown();

        // then
        assertEquals( DbRepresentation.of( storeDir ), DbRepresentation.of( backupDir ) );
        assertNotNull( getLastMasterForCommittedTx( DEFAULT_DATA_SOURCE_NAME ) );
    }

    @Test
    public void shouldFindValidPreviousCommittedTxIdInFirstNeoStoreLog() throws Throwable
    {
        // given
        GraphDatabaseService db = createDb( storeDir, defaultBackupPortHostParams() );
        createAndIndexNode( db, 1 );
        createAndIndexNode( db, 2 );
        createAndIndexNode( db, 3 );
        createAndIndexNode( db, 4 );

        // when
        BackupService backupService = new BackupService( fileSystem );
        backupService.doFullBackup( BACKUP_HOST, backupPort, backupDir.getAbsolutePath(), false,
                new Config( defaultBackupPortHostParams() ) );
        db.shutdown();

        // then
        checkPreviousCommittedTxIdFromFirstLog( DEFAULT_DATA_SOURCE_NAME ); // neo store
        checkPreviousCommittedTxIdFromFirstLog( DEFAULT_NAME ); // lucene
    }

    @Test
    public void shouldFindTransactionLogContainingLastLuceneTransaction() throws Throwable
    {
        // given
        GraphDatabaseService db = createDb( storeDir, defaultBackupPortHostParams() );
        createAndIndexNode( db, 1 );

        // when
        BackupService backupService = new BackupService( fileSystem );
        backupService.doFullBackup( BACKUP_HOST, backupPort, backupDir.getAbsolutePath(), false,
                new Config( defaultBackupPortHostParams() ) );
        db.shutdown();

        // then
        assertEquals( DbRepresentation.of( storeDir ), DbRepresentation.of( backupDir ) );
        assertNotNull( getLastMasterForCommittedTx( DEFAULT_NAME ) );
    }

    @Test
    public void shouldGiveHelpfulErrorMessageIfLogsPrunedPastThePointOfNoReturn() throws Exception
    {
        // Given
        Map<String, String> config = defaultBackupPortHostParams();
        config.put( GraphDatabaseSettings.keep_logical_logs.name(), "false" );
        GraphDatabaseAPI db = createDb( storeDir, config );
        BackupService backupService = new BackupService( fileSystem );

        createAndIndexNode( db, 1 );

        // A full backup
        backupService.doFullBackup( BACKUP_HOST, backupPort, backupDir.getAbsolutePath(), false,
                new Config( defaultBackupPortHostParams() ) );

        // And the log the backup uses is rotated out
        createAndIndexNode( db, 2 );
        rotateLog( db );
        createAndIndexNode( db, 3 );
        rotateLog( db );
        createAndIndexNode( db, 3 );
        rotateLog( db );


        // when
        try
        {
            backupService.doIncrementalBackup( BACKUP_HOST, backupPort, backupDir.getAbsolutePath(), false );
            fail("Should have thrown exception.");
        }

        // Then
        catch(IncrementalBackupNotPossibleException e)
        {
            assertThat( e.getMessage(), equalTo("It's been too long since this backup was last updated, and it has " +
                    "fallen too far behind the database transaction stream for incremental backup to be possible. " +
                    "You need to perform a full backup at this point. You can modify this time interval by setting " +
                    "the '" + GraphDatabaseSettings.keep_logical_logs.name() + "' configuration on the database to a " +
                    "higher value.") );
        }
        db.shutdown();
    }

    @Test
    public void shouldFallbackToFullBackupIfIncrementalFailsAndExplicitlyAskedToDoThis() throws Exception
    {
        // Given
        Map<String, String> config = defaultBackupPortHostParams();
        config.put( GraphDatabaseSettings.keep_logical_logs.name(), "false" );
        GraphDatabaseAPI db = createDb( storeDir, config );
        BackupService backupService = new BackupService( fileSystem );

        createAndIndexNode( db, 1 );

        // A full backup
        backupService.doFullBackup( BACKUP_HOST, backupPort, backupDir.getAbsolutePath(), false,
                new Config( defaultBackupPortHostParams() ) );

        // And the log the backup uses is rotated out
        createAndIndexNode( db, 2 );
        rotateLog( db );
        createAndIndexNode( db, 3 );
        rotateLog( db );
        createAndIndexNode( db, 3 );
        rotateLog( db );


        // when
        backupService.doIncrementalBackupOrFallbackToFull( BACKUP_HOST, backupPort, backupDir.getAbsolutePath(), false, new Config(defaultBackupPortHostParams()));


        // Then
        db.shutdown();
        assertEquals( DbRepresentation.of( storeDir ), DbRepresentation.of( backupDir ) );
    }

    @Test
    public void shouldHandleBackupWhenLogFilesHaveBeenDeleted() throws Exception
    {
        // Given
        Map<String, String> config = defaultBackupPortHostParams();
        config.put( GraphDatabaseSettings.keep_logical_logs.name(), "false" );
        GraphDatabaseAPI db = createDb( storeDir, config );
        BackupService backupService = new BackupService( fileSystem );

        createAndIndexNode( db, 1 );

        // A full backup
        backupService.doIncrementalBackupOrFallbackToFull( BACKUP_HOST, backupPort, backupDir.getAbsolutePath(), false,
                new Config( defaultBackupPortHostParams() ) );

        // And the log the backup uses is rotated out
        createAndIndexNode( db, 2 );
        db = deleteLogFilesAndRestart( config, db );

        createAndIndexNode( db, 3 );
        db = deleteLogFilesAndRestart( config, db );

        // when
        backupService.doIncrementalBackupOrFallbackToFull( BACKUP_HOST, backupPort, backupDir.getAbsolutePath(),
                false, new Config( defaultBackupPortHostParams() ) );

        // Then
        db.shutdown();
        assertEquals( DbRepresentation.of( storeDir ), DbRepresentation.of( backupDir ) );
    }

    private GraphDatabaseAPI deleteLogFilesAndRestart( Map<String, String> config, GraphDatabaseAPI db )
    {
        db.shutdown();
        for ( File logFile : storeDir.listFiles( new FileFilter()
        {
            @Override
            public boolean accept( File pathname )
            {
                return pathname.getName().contains( "logical" );
            }
        } ) )
        {
            logFile.delete();
        }
        db = createDb( storeDir, config );
        return db;
    }

    @Test
    public void shouldDoFullBackupOnIncrementalFallbackToFullIfNoBackupFolderExists() throws Exception
    {
        // Given
        Map<String, String> config = defaultBackupPortHostParams();
        config.put( GraphDatabaseSettings.keep_logical_logs.name(), "false" );
        GraphDatabaseAPI db = createDb( storeDir, config );
        BackupService backupService = new BackupService( fileSystem );

        createAndIndexNode( db, 1 );

        // when
        backupService.doIncrementalBackupOrFallbackToFull( BACKUP_HOST, backupPort, backupDir.getAbsolutePath(), false,
                new Config(defaultBackupPortHostParams()));

        // then
        db.shutdown();
        assertEquals( DbRepresentation.of( storeDir ), DbRepresentation.of( backupDir ) );
    }

    private void rotateLog( GraphDatabaseAPI db ) throws IOException
    {
        db.getDependencyResolver().resolveDependency( XaDataSourceManager.class ).getNeoStoreDataSource().rotateLogicalLog();
    }

    @Test
    public void shouldContainTransactionsThatHappenDuringBackupProcess() throws Throwable
    {
        // given
        Map<String, String> params = defaultBackupPortHostParams();
        params.put( OnlineBackupSettings.online_backup_enabled.name(), "false" );

        final List<String> storesThatHaveBeenStreamed = new ArrayList<String>(  );
        final CountDownLatch firstStoreFinishedStreaming = new CountDownLatch( 1 );
        final CountDownLatch transactionCommitted = new CountDownLatch( 1 );

        final GraphDatabaseAPI db = (GraphDatabaseAPI) new GraphDatabaseFactory().newEmbeddedDatabaseBuilder(
                storeDir.getAbsolutePath() ).setConfig( params ).newGraphDatabase();

        Config config = new Config( defaultBackupPortHostParams() );

        Monitors monitors = new Monitors();
        monitors.addMonitorListener( new BackupMonitor()
        {
            @Override
            public void startCopyingFiles()
            {

            }

            @Override
            public void finishedCopyingStoreFiles()
            {

            }

            @Override
            public void finishedRotatingLogicalLogs()
            {

            }

            @Override
            public void streamedFile( File storefile )
            {
                if ( neitherStoreHasBeenStreamed() )
                {
                    if ( storefile.getAbsolutePath().contains( NODE_STORE ) )
                    {
                        storesThatHaveBeenStreamed.add( NODE_STORE );
                        firstStoreFinishedStreaming.countDown();
                    }
                    else if ( storefile.getAbsolutePath().contains( RELATIONSHIP_STORE ) )
                    {
                        storesThatHaveBeenStreamed.add(RELATIONSHIP_STORE);
                        firstStoreFinishedStreaming.countDown();
                    }
                }
            }

            private boolean neitherStoreHasBeenStreamed()
            {
                return storesThatHaveBeenStreamed.isEmpty();
            }

            @Override
            public void streamingFile( File storefile )
            {
                if ( storefile.getAbsolutePath().contains( RELATIONSHIP_STORE ) )
                {
                    if ( streamedFirst( NODE_STORE ) )
                    {
                        try
                        {
                            transactionCommitted.await();
                        }
                        catch ( InterruptedException e )
                        {
                            e.printStackTrace();
                        }
                    }
                }
                else if ( storefile.getAbsolutePath().contains( NODE_STORE ) )
                {
                    if ( streamedFirst( RELATIONSHIP_STORE ) )
                    {
                        try
                        {
                            transactionCommitted.await();
                        }
                        catch ( InterruptedException e )
                        {
                            e.printStackTrace();
                        }
                    }
                }
            }

            private boolean streamedFirst( String store )
            {
                return !storesThatHaveBeenStreamed.isEmpty() && storesThatHaveBeenStreamed.get( 0 ).equals( store );
            }
        } );

        OnlineBackupKernelExtension backup = new OnlineBackupKernelExtension(
                config,
                db,
                db.getDependencyResolver().resolveDependency( XaDataSourceManager.class ),
                db.getDependencyResolver().resolveDependency( KernelPanicEventGenerator.class ),
                new DevNullLoggingService(),
                monitors );

        backup.start();

        // when
        BackupService backupService = new BackupService( fileSystem );

        ExecutorService executor = Executors.newSingleThreadExecutor();
        executor.execute( new Runnable()
        {
            @Override
            public void run()
            {
                try
                {
                    firstStoreFinishedStreaming.await();

                    Transaction tx = db.beginTx();
                    try
                    {
                        Node node1 = db.createNode();
                        Node node2 = db.createNode();
                        node1.createRelationshipTo( node2, DynamicRelationshipType.withName( "foobydoo" ) );
                        tx.success();
                    }
                    finally
                    {
                        tx.finish();
                        db.getDependencyResolver().resolveDependency( XaDataSourceManager.class ).getNeoStoreDataSource().getNeoStore().flushAll();
                        transactionCommitted.countDown();
                    }
                }
                catch ( Exception e )
                {
                    e.printStackTrace();
                }
            }
        } );

        BackupService.BackupOutcome backupOutcome = backupService.doFullBackup( BACKUP_HOST, backupPort,
                backupDir.getAbsolutePath(), true,
                new Config( params ) );

        backup.stop();
        executor.shutdown();
        executor.awaitTermination( 30, TimeUnit.SECONDS );
        db.shutdown();

        // then
        assertEquals( DbRepresentation.of( storeDir ), DbRepresentation.of( backupDir ) );
        assertTrue( backupOutcome.isConsistent() );
    }

    private Map<String, String> defaultBackupPortHostParams()
    {
        Map<String, String> params = new HashMap<String, String>();
        params.put( OnlineBackupSettings.online_backup_server.name(), BACKUP_HOST + ":" + backupPort );
        return params;
    }

    private GraphDatabaseAPI createDb( File storeDir, Map<String, String> params )
    {
        return (GraphDatabaseAPI) new GraphDatabaseFactory()
                .newEmbeddedDatabaseBuilder( storeDir.getPath() )
                .setConfig( params )
                .newGraphDatabase();
    }

    private void createAndIndexNode( GraphDatabaseService db, int i )
    {
        Transaction tx = db.beginTx();
        try
        {
            Index<Node> index = db.index().forNodes( "delete_me" );
            Node node = db.createNode();
            node.setProperty( "id", System.currentTimeMillis() + i );
            index.add( node, "delete", "me" );
            tx.success();
        }
        finally
        {
            tx.finish();
        }
    }

    private BaseMatcher<File[]> hasFile( final String fileName )
    {
        return new BaseMatcher<File[]>()
        {
            @Override
            public boolean matches( Object o )
            {
                File[] files = (File[]) o;
                if ( files == null )
                {
                    return false;
                }
                for ( File file : files )
                {
                    if ( file.getAbsolutePath().contains( fileName ) )
                    {
                        return true;
                    }
                }
                return false;
            }

            @Override
            public void describeTo( Description description )
            {
                description.appendText( String.format( "[%s] in list of copied files", fileName ) );
            }
        };
    }

    private void checkPreviousCommittedTxIdFromFirstLog( String dataSourceName ) throws IOException
    {
        GraphDatabaseAPI db = (GraphDatabaseAPI) new GraphDatabaseFactory().newEmbeddedDatabase(
                backupDir.getAbsolutePath() );
        ReadableByteChannel logicalLog = null;
        try
        {
            XaDataSourceManager xaDataSourceManager = db.getDependencyResolver().resolveDependency(
                    XaDataSourceManager.class );
            XaDataSource dataSource = xaDataSourceManager.getXaDataSource( dataSourceName );
<<<<<<< HEAD
            ReadableByteChannel logicalLog = dataSource.getLogicalLog( 1 );
=======
            logicalLog = dataSource.getLogicalLog( 0 );
>>>>>>> 438949c8

            ByteBuffer buffer = ByteBuffer.allocate( 64 );
            long[] headerData = LogIoUtils.readLogHeader( buffer, logicalLog, true );

            long previousCommittedTxIdFromFirstLog = headerData[1];

            assertEquals( previousCommittedTxIdFromFirstLog, dataSource.getLastCommittedTxId() - 1 );
        }
        finally
        {
            db.shutdown();
            if ( logicalLog != null )
            {
                logicalLog.close();
            }
        }
    }

    private Pair<Integer,Long> getLastMasterForCommittedTx( String dataSourceName ) throws IOException
    {
        GraphDatabaseAPI db = (GraphDatabaseAPI) new GraphDatabaseFactory().newEmbeddedDatabase(
                backupDir.getAbsolutePath() );
        try
        {
            XaDataSourceManager xaDataSourceManager = db.getDependencyResolver().resolveDependency(
                    XaDataSourceManager.class );
            XaDataSource dataSource = xaDataSourceManager.getXaDataSource( dataSourceName );
            long lastCommittedTxId = dataSource.getLastCommittedTxId();
            return dataSource.getMasterForCommittedTx( lastCommittedTxId );
        }
        finally
        {
            db.shutdown();
        }
    }
}<|MERGE_RESOLUTION|>--- conflicted
+++ resolved
@@ -606,11 +606,7 @@
             XaDataSourceManager xaDataSourceManager = db.getDependencyResolver().resolveDependency(
                     XaDataSourceManager.class );
             XaDataSource dataSource = xaDataSourceManager.getXaDataSource( dataSourceName );
-<<<<<<< HEAD
-            ReadableByteChannel logicalLog = dataSource.getLogicalLog( 1 );
-=======
-            logicalLog = dataSource.getLogicalLog( 0 );
->>>>>>> 438949c8
+            logicalLog = dataSource.getLogicalLog( 1 );
 
             ByteBuffer buffer = ByteBuffer.allocate( 64 );
             long[] headerData = LogIoUtils.readLogHeader( buffer, logicalLog, true );
