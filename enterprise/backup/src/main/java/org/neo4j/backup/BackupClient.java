/*
 * Copyright (c) 2002-2016 "Neo Technology,"
 * Network Engine for Objects in Lund AB [http://neotechnology.com]
 *
 * This file is part of Neo4j.
 *
 * Neo4j is free software: you can redistribute it and/or modify
 * it under the terms of the GNU Affero General Public License as
 * published by the Free Software Foundation, either version 3 of the
 * License, or (at your option) any later version.
 *
 * This program is distributed in the hope that it will be useful,
 * but WITHOUT ANY WARRANTY; without even the implied warranty of
 * MERCHANTABILITY or FITNESS FOR A PARTICULAR PURPOSE.  See the
 * GNU Affero General Public License for more details.
 *
 * You should have received a copy of the GNU Affero General Public License
 * along with this program. If not, see <http://www.gnu.org/licenses/>.
 */
package org.neo4j.backup;

import java.io.IOException;

import org.jboss.netty.buffer.ChannelBuffer;

import org.neo4j.com.Client;
import org.neo4j.com.ObjectSerializer;
import org.neo4j.com.Protocol;
import org.neo4j.com.ProtocolVersion;
import org.neo4j.com.RequestContext;
import org.neo4j.com.RequestType;
import org.neo4j.com.Response;
import org.neo4j.com.Serializer;
import org.neo4j.com.TargetCaller;
import org.neo4j.com.monitor.RequestMonitor;
import org.neo4j.com.storecopy.ResponseUnpacker;
import org.neo4j.com.storecopy.StoreWriter;
import org.neo4j.com.storecopy.ToNetworkStoreWriter;
import org.neo4j.kernel.impl.store.StoreId;
import org.neo4j.kernel.impl.transaction.log.ReadableClosablePositionAwareChannel;
import org.neo4j.kernel.impl.transaction.log.entry.LogEntryReader;
import org.neo4j.kernel.monitoring.ByteCounterMonitor;
import org.neo4j.kernel.monitoring.Monitors;
import org.neo4j.logging.LogProvider;

import static org.neo4j.backup.BackupServer.FRAME_LENGTH;
import static org.neo4j.backup.BackupServer.PROTOCOL_VERSION;


class BackupClient extends Client<TheBackupInterface> implements TheBackupInterface
{

    static final long BIG_READ_TIMEOUT = 40 * 1000;

<<<<<<< HEAD
    public BackupClient( String hostNameOrIp, int port, LogProvider logProvider, StoreId storeId, long timeout,
            ResponseUnpacker unpacker, ByteCounterMonitor byteCounterMonitor, RequestMonitor requestMonitor,
            LogEntryReader<ReadableClosablePositionAwareChannel> reader )
=======
    public BackupClient( String destinationHostNameOrIp, int destinationPort, String originHostNameOrIp,
                         LogProvider logProvider, StoreId storeId, long timeout,
                         ResponseUnpacker unpacker, ByteCounterMonitor byteCounterMonitor, RequestMonitor requestMonitor )
>>>>>>> 9c386fc8
    {
        super( destinationHostNameOrIp, destinationPort, originHostNameOrIp, logProvider, storeId, FRAME_LENGTH,
                new ProtocolVersion( PROTOCOL_VERSION, ProtocolVersion.INTERNAL_PROTOCOL_VERSION ), timeout,
<<<<<<< HEAD
                Client.DEFAULT_MAX_NUMBER_OF_CONCURRENT_CHANNELS_PER_CLIENT, FRAME_LENGTH, unpacker,
                byteCounterMonitor, requestMonitor, reader );
=======
                Client.DEFAULT_MAX_NUMBER_OF_CONCURRENT_CHANNELS_PER_CLIENT, FRAME_LENGTH, unpacker, byteCounterMonitor,
                requestMonitor );
>>>>>>> 9c386fc8
    }

    @Override
    public Response<Void> fullBackup( StoreWriter storeWriter, final boolean forensics )
    {
        return sendRequest( BackupRequestType.FULL_BACKUP, RequestContext.EMPTY, new Serializer()
        {
            @Override
            public void write( ChannelBuffer buffer ) throws IOException
            {
                buffer.writeByte( forensics ? (byte) 1 : (byte) 0 );
            }
        }, new Protocol.FileStreamsDeserializer( storeWriter ) );
    }

    @Override
    public Response<Void> incrementalBackup( RequestContext context )
    {
        return sendRequest( BackupRequestType.INCREMENTAL_BACKUP, context, Protocol.EMPTY_SERIALIZER,
                Protocol.VOID_DESERIALIZER );
    }

    @Override
    protected boolean shouldCheckStoreId( RequestType<TheBackupInterface> type )
    {
        return type != BackupRequestType.FULL_BACKUP;
    }

    public enum BackupRequestType implements RequestType<TheBackupInterface>
    {
        FULL_BACKUP( new TargetCaller<TheBackupInterface, Void>()
        {
            @Override
            public Response<Void> call( TheBackupInterface master, RequestContext context,
                    ChannelBuffer input, ChannelBuffer target )
            {
                boolean forensics = input.readable() ? booleanOf( input.readByte() ) : false;
                return master.fullBackup( new ToNetworkStoreWriter( target, new Monitors() ), forensics );
            }

            private boolean booleanOf( byte value )
            {
                switch ( value )
                {
                case 0: return false;
                case 1: return true;
                default: throw new IllegalArgumentException( "Invalid 'boolean' byte value " + value );
                }
            }
        }, Protocol.VOID_SERIALIZER ),
        INCREMENTAL_BACKUP( new TargetCaller<TheBackupInterface, Void>()
        {
            @Override
            public Response<Void> call( TheBackupInterface master, RequestContext context,
                    ChannelBuffer input, ChannelBuffer target )
            {
                return master.incrementalBackup( context );
            }
        }, Protocol.VOID_SERIALIZER )

        ;
        @SuppressWarnings( "rawtypes" )
        private final TargetCaller masterCaller;
        @SuppressWarnings( "rawtypes" )
        private final ObjectSerializer serializer;

        @SuppressWarnings( "rawtypes" )
        BackupRequestType( TargetCaller masterCaller, ObjectSerializer serializer )
        {
            this.masterCaller = masterCaller;
            this.serializer = serializer;
        }

        @Override
        @SuppressWarnings( "rawtypes" )
        public TargetCaller getTargetCaller()
        {
            return masterCaller;
        }

        @Override
        @SuppressWarnings( "rawtypes" )
        public ObjectSerializer getObjectSerializer()
        {
            return serializer;
        }

        @Override
        public byte id()
        {
            return (byte) ordinal();
        }

        @Override
        public boolean responseShouldBeUnpacked()
        {
            return false;
        }
    }
}<|MERGE_RESOLUTION|>--- conflicted
+++ resolved
@@ -52,25 +52,15 @@
 
     static final long BIG_READ_TIMEOUT = 40 * 1000;
 
-<<<<<<< HEAD
-    public BackupClient( String hostNameOrIp, int port, LogProvider logProvider, StoreId storeId, long timeout,
+    public BackupClient( String destinationHostNameOrIp, int destinationPort, String originHostNameOrIp,
+            LogProvider logProvider, StoreId storeId, long timeout,
             ResponseUnpacker unpacker, ByteCounterMonitor byteCounterMonitor, RequestMonitor requestMonitor,
             LogEntryReader<ReadableClosablePositionAwareChannel> reader )
-=======
-    public BackupClient( String destinationHostNameOrIp, int destinationPort, String originHostNameOrIp,
-                         LogProvider logProvider, StoreId storeId, long timeout,
-                         ResponseUnpacker unpacker, ByteCounterMonitor byteCounterMonitor, RequestMonitor requestMonitor )
->>>>>>> 9c386fc8
     {
         super( destinationHostNameOrIp, destinationPort, originHostNameOrIp, logProvider, storeId, FRAME_LENGTH,
                 new ProtocolVersion( PROTOCOL_VERSION, ProtocolVersion.INTERNAL_PROTOCOL_VERSION ), timeout,
-<<<<<<< HEAD
                 Client.DEFAULT_MAX_NUMBER_OF_CONCURRENT_CHANNELS_PER_CLIENT, FRAME_LENGTH, unpacker,
                 byteCounterMonitor, requestMonitor, reader );
-=======
-                Client.DEFAULT_MAX_NUMBER_OF_CONCURRENT_CHANNELS_PER_CLIENT, FRAME_LENGTH, unpacker, byteCounterMonitor,
-                requestMonitor );
->>>>>>> 9c386fc8
     }
 
     @Override
