/*
 * Copyright (c) 2002-2016 "Neo Technology,"
 * Network Engine for Objects in Lund AB [http://neotechnology.com]
 *
 * This file is part of Neo4j.
 *
 * Neo4j is free software: you can redistribute it and/or modify
 * it under the terms of the GNU General Public License as published by
 * the Free Software Foundation, either version 3 of the License, or
 * (at your option) any later version.
 *
 * This program is distributed in the hope that it will be useful,
 * but WITHOUT ANY WARRANTY; without even the implied warranty of
 * MERCHANTABILITY or FITNESS FOR A PARTICULAR PURPOSE.  See the
 * GNU General Public License for more details.
 *
 * You should have received a copy of the GNU General Public License
 * along with this program.  If not, see <http://www.gnu.org/licenses/>.
 */
package org.neo4j.cypher.example;

import org.codehaus.jackson.map.ObjectMapper;
import org.codehaus.jackson.map.ObjectWriter;
import org.junit.After;
import org.junit.Before;
import org.junit.BeforeClass;
import org.junit.Test;

import java.io.File;
import java.io.IOException;
import java.util.ArrayList;
import java.util.Arrays;
import java.util.HashMap;
import java.util.Iterator;
import java.util.List;
import java.util.Map;

import org.neo4j.doc.tools.AsciiDocGenerator;
import org.neo4j.graphdb.GraphDatabaseService;
import org.neo4j.graphdb.Node;
import org.neo4j.graphdb.RelationshipType;
import org.neo4j.graphdb.Result;
import org.neo4j.graphdb.Transaction;
import org.neo4j.helpers.collection.Iterators;
import org.neo4j.kernel.impl.query.QueryExecutionEngine;
import org.neo4j.kernel.internal.GraphDatabaseAPI;
import org.neo4j.test.TestGraphDatabaseFactory;
import org.neo4j.visualization.asciidoc.AsciidocHelper;

import static java.util.Arrays.asList;
import static org.hamcrest.CoreMatchers.hasItem;
import static org.hamcrest.CoreMatchers.hasItems;
import static org.hamcrest.CoreMatchers.instanceOf;
import static org.hamcrest.CoreMatchers.is;
import static org.junit.Assert.assertEquals;
import static org.junit.Assert.assertThat;
import static org.junit.Assert.fail;
import static org.neo4j.cypher.internal.javacompat.RegularExpressionMatcher.matchesPattern;
import static org.neo4j.helpers.collection.Iterators.asIterable;
import static org.neo4j.helpers.collection.Iterators.count;

public class JavaExecutionEngineDocTest
{
    private static final ObjectMapper MAPPER = new ObjectMapper();
    private static final ObjectWriter WRITER = MAPPER.writerWithDefaultPrettyPrinter();
    private static final File docsTargetDir = new File( "target/docs/dev/syntax" );
    private GraphDatabaseService db;
    private Node andreasNode;
    private Node johanNode;
    private Node michaelaNode;

    @BeforeClass
    public static void prepare()
    {
        if( docsTargetDir.exists() )
        {
            return;
        }

        if( !docsTargetDir.mkdirs() )
        {
            fail("Failed to created necessary directories.");
        }
    }

    @SuppressWarnings("deprecation")
    @Before
    public void setUp() throws IOException
    {
        db = new TestGraphDatabaseFactory().newImpermanentDatabaseBuilder().newGraphDatabase();
        try ( Transaction tx = db.beginTx() )
        {
            michaelaNode = db.createNode();
            andreasNode = db.createNode();
            johanNode = db.createNode();
            andreasNode.setProperty( "name", "Andreas" );
            johanNode.setProperty( "name", "Johan" );
            michaelaNode.setProperty( "name", "Michaela" );

            index( andreasNode );
            index( johanNode );
            index( michaelaNode );

            tx.success();
        }
    }

    @After
    public void shutdownDb()
    {
        if ( db != null )
        {
            db.shutdown();
        }
        db = null;
    }

    private void index( Node n )
    {
        db.index().forNodes( "people" ).add( n, "name", n.getProperty( "name" ) );
    }

    public static String parametersToAsciidoc( final Object params ) throws IOException
    {
        StringBuffer sb = new StringBuffer( 2048 );
        String prettifiedJson = WRITER.writeValueAsString( params );
        sb.append( "\n.Parameters\n[source,javascript]\n----\n" )
                .append( prettifiedJson )
                .append( "\n----\n\n" );
        return sb.toString();
    }

    private void dumpToFile( final String id, final String query, final Object params ) throws Exception
    {
        QueryExecutionEngine engine = ((GraphDatabaseAPI) db).getDependencyResolver().resolveDependency( QueryExecutionEngine.class );
        StringBuffer sb = new StringBuffer( 2048 );
        String prettifiedJson = WRITER.writeValueAsString( params );
        sb.append( "\n.Parameters\n[source,javascript]\n----\n" )
                .append( prettifiedJson )
                .append( "\n----\n\n.Query\n" )
                .append( AsciidocHelper.createAsciiDocSnippet( "cypher", engine.prettify( query ) ) );
        AsciiDocGenerator.dumpToSeparateFile( docsTargetDir, id, sb.toString() );
    }

    @Test
    public void exampleQuery() throws Exception
    {
// START SNIPPET: JavaQuery
        Result result = db.execute( "MATCH (n) WHERE id(n) = 0 AND 1 = 1 RETURN n" );

        assertThat( result.columns(), hasItem( "n" ) );
        Iterator<Node> n_column = result.columnAs( "n" );
        assertThat( asIterable( n_column ), hasItem( db.getNodeById( 0 ) ) );
// END SNIPPET: JavaQuery
    }

    @Test
    public void shouldBeAbleToEmitJavaIterables() throws Exception
    {
        makeFriends( michaelaNode, andreasNode );
        makeFriends( michaelaNode, johanNode );

        Result result = db.execute( "MATCH (n)-->(friend) WHERE id(n) = 0 RETURN collect(friend)" );

        Iterable<Node> friends = (Iterable<Node>) result.columnAs( "collect(friend)" ).next();
        assertThat( friends, hasItems( andreasNode, johanNode ) );
        assertThat( friends, instanceOf( Iterable.class ) );
    }

    @Test
    public void testColumnAreInTheRightOrder() throws Exception
    {
        createTenNodes();
        String q = "MATCH (one), (two), (three), (four), (five), (six), (seven), (eight), (nine), (ten) " +
                "WHERE id(one) = 1 AND id(two) = 2 AND id(three) = 3 AND id(four) = 4 AND id(five) = 5 " +
                "AND id(six) = 6 AND id(seven) = 7 AND id(eight) = 8 AND id(nine) = 9 AND id(ten) = 10 " +
                "RETURN one, two, three, four, five, six, seven, eight, nine, ten";
        Result result = db.execute( q );
        assertThat( result.resultAsString(), matchesPattern( "one.*two.*three.*four.*five.*six.*seven.*eight.*nine.*ten" ) );
    }

    private void createTenNodes()
    {
        try ( Transaction tx = db.beginTx() )
        {
            for ( int i = 0; i < 10; i++ )
            {
                db.createNode();
            }
            tx.success();
        }
    }

    @Test
    public void exampleWithParameterForNodeId() throws Exception
    {
        // START SNIPPET: exampleWithParameterForNodeId
        Map<String, Object> params = new HashMap<>();
        params.put( "id", 0 );
        String query = "MATCH (n) WHERE id(n) = $id RETURN n.name";
        Result result = db.execute( query, params );
        // END SNIPPET: exampleWithParameterForNodeId

        assertThat( result.columns(), hasItem( "n.name" ) );
        Iterator<Object> n_column = result.columnAs( "n.name" );
        assertEquals( "Michaela", n_column.next() );
        dumpToFile( "exampleWithParameterForNodeId", query, params );
    }

    @Test
    public void exampleWithParameterForMultipleNodeIds() throws Exception
    {
        // START SNIPPET: exampleWithParameterForMultipleNodeIds
        Map<String, Object> params = new HashMap<>();
        params.put( "ids", Arrays.asList( 0, 1, 2 ) );
<<<<<<< HEAD
        String query = "MATCH (n) WHERE id(n) in $ids RETURN n.name";
=======
        String query = "MATCH (n) WHERE id(n) IN {ids} RETURN n.name";
>>>>>>> 3c7d6d42
        Result result = db.execute( query, params );
        // END SNIPPET: exampleWithParameterForMultipleNodeIds

        assertEquals( asList( "Michaela", "Andreas", "Johan" ), this.<String>toList( result, "n.name" ) );
        dumpToFile( "exampleWithParameterForMultipleNodeIds", query, params );
    }

    private <T> List<T> toList( Result result, String column )
    {
        List<T> results = new ArrayList<>();
        Iterators.addToCollection( result.columnAs( column ), results );
        return results;
    }

    @Test
    public void exampleWithStringLiteralAsParameter() throws Exception
    {
        // START SNIPPET: exampleWithStringLiteralAsParameter
        Map<String, Object> params = new HashMap<>();
        params.put( "name", "Johan" );
        String query = "MATCH (n) WHERE n.name = $name RETURN n";
        Result result = db.execute( query, params );
        // END SNIPPET: exampleWithStringLiteralAsParameter

        assertEquals( asList( johanNode ), this.<Node>toList( result, "n" ) );
        dumpToFile( "exampleWithStringLiteralAsParameter", query, params );
    }

    @Test
    public void exampleWithShortSyntaxStringLiteralAsParameter() throws Exception
    {
        // START SNIPPET: exampleWithShortSyntaxStringLiteralAsParameter
        Map<String, Object> params = new HashMap<>();
        params.put( "name", "Johan" );
        String query = "MATCH (n {name: $name}) RETURN n";
        Result result = db.execute( query, params );
        // END SNIPPET: exampleWithShortSyntaxStringLiteralAsParameter

        assertEquals( asList( johanNode ), this.<Node>toList( result, "n" ) );
        dumpToFile( "exampleWithShortSyntaxStringLiteralAsParameter", query, params );
    }

    @Test
    public void exampleWithParameterForIndexValue() throws Exception
    {
        try ( Transaction ignored = db.beginTx() )
        {
            // START SNIPPET: exampleWithParameterForIndexValue
            Map<String, Object> params = new HashMap<>();
            params.put( "value", "Michaela" );
            String query = "START n=node:people(name = $value) RETURN n";
            Result result = db.execute( query, params );
            // END SNIPPET: exampleWithParameterForIndexValue
            assertEquals( asList( michaelaNode ), this.<Node>toList( result, "n" ) );
            dumpToFile( "exampleWithParameterForIndexValue", query, params );
        }
    }

    @Test
    public void exampleWithParametersForQuery() throws Exception
    {
        try ( Transaction ignored = db.beginTx() )
        {
            // START SNIPPET: exampleWithParametersForQuery
            Map<String, Object> params = new HashMap<>();
            params.put( "query", "name:Andreas" );
            String query = "START n=node:people($query) RETURN n";
            Result result = db.execute( query, params );
            // END SNIPPET: exampleWithParametersForQuery
            assertEquals( asList( andreasNode ), this.<Node>toList( result, "n" ) );
            dumpToFile( "exampleWithParametersForQuery", query, params );
        }
    }

    @Test
    public void exampleWithParameterForNodeObject() throws Exception
    {
        // START SNIPPET: exampleWithParameterForNodeObject
        Map<String, Object> params = new HashMap<>();
        params.put( "node", andreasNode );
        String query = "MATCH (n) WHERE n = $node RETURN n.name";
        Result result = db.execute( query, params );
        // END SNIPPET: exampleWithParameterForNodeObject

        assertThat( result.columns(), hasItem( "n.name" ) );
        Iterator<Object> n_column = result.columnAs( "n.name" );
        assertEquals( "Andreas", n_column.next() );
    }

    @Test
    public void exampleWithParameterForSkipAndLimit() throws Exception
    {
        // START SNIPPET: exampleWithParameterForSkipLimit
        Map<String, Object> params = new HashMap<>();
        params.put( "s", 1 );
        params.put( "l", 1 );
        String query = "MATCH (n) RETURN n.name SKIP $s LIMIT $l";
        Result result = db.execute( query, params );
        // END SNIPPET: exampleWithParameterForSkipLimit

        assertThat( result.columns(), hasItem( "n.name" ) );
        Iterator<Object> n_column = result.columnAs( "n.name" );
        assertEquals( "Andreas", n_column.next() );
        dumpToFile( "exampleWithParameterForSkipLimit", query, params );
    }

    @Test
    public void exampleWithParameterRegularExpression() throws Exception
    {
        // START SNIPPET: exampleWithParameterRegularExpression
        Map<String, Object> params = new HashMap<>();
        params.put( "regex", ".*h.*" );
        String query = "MATCH (n) WHERE n.name =~ $regex RETURN n.name";
        Result result = db.execute( query, params );
        // END SNIPPET: exampleWithParameterRegularExpression
        dumpToFile( "exampleWithParameterRegularExpression", query, params );

        assertThat( result.columns(), hasItem( "n.name" ) );
        Iterator<Object> n_column = result.columnAs( "n.name" );
        assertEquals( "Michaela", n_column.next() );
        assertEquals( "Johan", n_column.next() );
    }

    @Test
    public void exampleWithParameterCSCIStringPatternMatching() throws Exception
    {
        // START SNIPPET: exampleWithParameterCSCIStringPatternMatching
        Map<String, Object> params = new HashMap<>();
        params.put( "name", "Michael" );
        String query = "MATCH (n) WHERE n.name STARTS WITH $name RETURN n.name";
        Result result = db.execute( query, params );
        // END SNIPPET: exampleWithParameterCSCIStringPatternMatching
        dumpToFile( "exampleWithParameterCSCIStringPatternMatching", query, params );

        assertThat( result.columns(), hasItem( "n.name" ) );
        Iterator<Object> n_column = result.columnAs( "n.name" );
        assertEquals( "Michaela", n_column.next() );
    }

    @Test
    public void create_node_from_map() throws Exception
    {
        // START SNIPPET: create_node_from_map
        Map<String, Object> props = new HashMap<>();
        props.put( "name", "Andres" );
        props.put( "position", "Developer" );

        Map<String, Object> params = new HashMap<>();
        params.put( "props", props );
        String query = "CREATE ($props)";
        db.execute( query, params );
        // END SNIPPET: create_node_from_map
        dumpToFile( "create_node_from_map", query, params );

        Result result = db.execute( "MATCH (n) WHERE n.name = 'Andres' AND n.position = 'Developer' RETURN n" );
        assertThat( count( result ), is( 1L ) );
    }

    @Test
    public void create_multiple_nodes_from_map() throws Exception
    {
        // START SNIPPET: create_multiple_nodes_from_map
        Map<String, Object> n1 = new HashMap<>();
        n1.put( "name", "Andres" );
        n1.put( "position", "Developer" );
        n1.put( "awesome", true );

        Map<String, Object> n2 = new HashMap<>();
        n2.put( "name", "Michael" );
        n2.put( "position", "Developer" );
        n2.put( "children", 3 );

        Map<String, Object> params = new HashMap<>();
        List<Map<String, Object>> maps = Arrays.asList( n1, n2 );
        params.put( "props", maps );
        String query = "UNWIND $props AS properties CREATE (n:Person) SET n = properties RETURN n";
        db.execute( query, params );
        // END SNIPPET: create_multiple_nodes_from_map
        dumpToFile( "create_multiple_nodes_from_map", query, params );

        Result result = db.execute( "MATCH (n:Person) WHERE n.name IN ['Andres', 'Michael'] AND n.position = 'Developer' RETURN n" );
        assertThat( count( result ), is( 2L ) );

        result = db.execute( "MATCH (n:Person) WHERE n.children = 3 RETURN n" );
        assertThat( count( result ), is( 1L ) );

        result = db.execute( "MATCH (n:Person) WHERE n.awesome = true RETURN n" );
        assertThat( count( result ), is( 1L ) );
    }

    @Test
    public void set_properties_on_a_node_from_a_map() throws Exception
    {
        try(Transaction tx = db.beginTx())
        {
            // START SNIPPET: set_properties_on_a_node_from_a_map
            Map<String, Object> n1 = new HashMap<>();
            n1.put( "name", "Andres" );
            n1.put( "position", "Developer" );

            Map<String, Object> params = new HashMap<>();
            params.put( "props", n1 );

            String query = "MATCH (n) WHERE n.name='Michaela' SET n = $props";
            db.execute( query, params );
            // END SNIPPET: set_properties_on_a_node_from_a_map
            dumpToFile( "set_properties_on_a_node_from_a_map", query, params );

            db.execute( "MATCH (n) WHERE n.name IN ['Andres', 'Michael'] AND n.position = 'Developer' RETURN n" );
            assertThat( michaelaNode.getProperty( "name" ).toString(), is( "Andres" ) );
        }
    }

    @Test
    public void create_node_using_create_unique_with_java_maps() throws Exception
    {
        Map<String, Object> props = new HashMap<>();
        props.put( "name", "Andres" );
        props.put( "position", "Developer" );

        Map<String, Object> params = new HashMap<>();
        params.put( "props", props );

        String query = "MATCH (n) WHERE id(n) = 0 CREATE UNIQUE p = (n)-[:REL]->($props) RETURN last(nodes(p)) AS X";
        Result result = db.execute( query, params );
        assertThat( count( result ), is( 1L ) );
    }

    @Test
    public void should_be_able_to_handle_two_params_without_named_nodes() throws Exception
    {
        Map<String, Object> props1 = new HashMap<>();
        props1.put( "name", "Andres" );
        props1.put( "position", "Developer" );

        Map<String, Object> props2 = new HashMap<>();
        props2.put( "name", "Lasse" );
        props2.put( "awesome", "true" );

        Map<String, Object> params = new HashMap<>();
        params.put( "props1", props1 );
        params.put( "props2", props2 );

        String query = "MATCH (n) WHERE id(n) = 0 CREATE UNIQUE p = (n)-[:REL]->($props1)-[:LER]->($props2) RETURN p";
        Result result = db.execute( query, params );
        assertThat( count( result ), is( 1L ) );
    }

    @Test
    public void prettifier_makes_pretty() throws Exception
    {
        QueryExecutionEngine engine = ((GraphDatabaseAPI) db).getDependencyResolver().resolveDependency( QueryExecutionEngine.class );
        String given = "MATCH (n)-->() RETURN n";
        String expected = String.format("MATCH (n)-->()%nRETURN n");

        assertEquals(expected, engine.prettify(given));
    }

    @Test
    public void explain_returns_plan() throws Exception
    {
        // START SNIPPET: explain_returns_plan
<<<<<<< HEAD
        Result result = db.execute( "EXPLAIN CREATE (user:User{name:$name}) RETURN user" );
=======
        Result result = db.execute( "EXPLAIN CREATE (user:User {name: {name}}) RETURN user" );
>>>>>>> 3c7d6d42

        assert result.getQueryExecutionType().isExplained();
        assert result.getQueryExecutionType().requestedExecutionPlanDescription();
        assert !result.hasNext();
        assert !result.getQueryStatistics().containsUpdates();
        assert result.columns().isEmpty();
        assert !result.getExecutionPlanDescription().hasProfilerStatistics();
        // END SNIPPET: explain_returns_plan
    }

    private void makeFriends( Node a, Node b )
    {
        try ( Transaction tx = db.beginTx() )
        {
            a.createRelationshipTo( b, RelationshipType.withName( "friend" ) );
            tx.success();
        }
    }
}<|MERGE_RESOLUTION|>--- conflicted
+++ resolved
@@ -213,11 +213,7 @@
         // START SNIPPET: exampleWithParameterForMultipleNodeIds
         Map<String, Object> params = new HashMap<>();
         params.put( "ids", Arrays.asList( 0, 1, 2 ) );
-<<<<<<< HEAD
-        String query = "MATCH (n) WHERE id(n) in $ids RETURN n.name";
-=======
-        String query = "MATCH (n) WHERE id(n) IN {ids} RETURN n.name";
->>>>>>> 3c7d6d42
+        String query = "MATCH (n) WHERE id(n) IN $ids RETURN n.name";
         Result result = db.execute( query, params );
         // END SNIPPET: exampleWithParameterForMultipleNodeIds
 
@@ -480,11 +476,7 @@
     public void explain_returns_plan() throws Exception
     {
         // START SNIPPET: explain_returns_plan
-<<<<<<< HEAD
-        Result result = db.execute( "EXPLAIN CREATE (user:User{name:$name}) RETURN user" );
-=======
-        Result result = db.execute( "EXPLAIN CREATE (user:User {name: {name}}) RETURN user" );
->>>>>>> 3c7d6d42
+        Result result = db.execute( "EXPLAIN CREATE (user:User {name: $name}) RETURN user" );
 
         assert result.getQueryExecutionType().isExplained();
         assert result.getQueryExecutionType().requestedExecutionPlanDescription();
