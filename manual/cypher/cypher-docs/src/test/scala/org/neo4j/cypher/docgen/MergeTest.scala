--- conflicted
+++ resolved
@@ -201,11 +201,7 @@
 To use map parameters with `MERGE`, it is necessary to explicitly use the expected properties, such as in the following example.
 For more information on parameters, see <<cypher-parameters>>.""",
       parameters = Map("param" -> Map("name" -> "Keanu Reeves", "role" -> "Neo")),
-<<<<<<< HEAD
-      queryText = "merge (person:Person {name:$param.name, role:$param.role}) return person.name, person.role",
-=======
-      queryText = "MERGE (person:Person {name: {param}.name, role: {param}.role}) RETURN person.name, person.role",
->>>>>>> 3c7d6d42
+      queryText = "MERGE (person:Person {name: $param.name, role: $param.role}) RETURN person.name, person.role",
       optionalResultExplanation = "",
       assertions = p => assertStats(p, nodesCreated = 1, propertiesWritten = 2, labelsAdded = 1)
     )
