/*
 * Copyright (c) 2002-2017 "Neo Technology,"
 * Network Engine for Objects in Lund AB [http://neotechnology.com]
 *
 * This file is part of Neo4j.
 *
 * Neo4j is free software: you can redistribute it and/or modify
 * it under the terms of the GNU General Public License as published by
 * the Free Software Foundation, either version 3 of the License, or
 * (at your option) any later version.
 *
 * This program is distributed in the hope that it will be useful,
 * but WITHOUT ANY WARRANTY; without even the implied warranty of
 * MERCHANTABILITY or FITNESS FOR A PARTICULAR PURPOSE.  See the
 * GNU General Public License for more details.
 *
 * You should have received a copy of the GNU General Public License
 * along with this program.  If not, see <http://www.gnu.org/licenses/>.
 */
package org.neo4j.cypher.docgen

import org.neo4j.cypher.internal.compiler.v3_1.executionplan.InternalExecutionResult

class CollectionsAndMapsTest extends ArticleTest {
  def assert(name: String, result: InternalExecutionResult) {}

  override def graphDescription = List(
    "Charlie:Person ACTED_IN WallStreet:Movie",
    "Charlie ACTED_IN RedDawn:Movie",
    "Charlie ACTED_IN ApocalypseNow:Movie",
    "Martin:Person ACTED_IN ApocalypseNow:Movie",
    "Martin ACTED_IN WallStreet"
  )

  override val properties = Map(
    "Charlie" -> Map("name" -> "Charlie Sheen", "realName" -> "Carlos Irwin Estévez"),
    "Martin" -> Map("name" -> "Martin Sheen"),
    "WallStreet" -> Map("title" -> "Wall Street", "year" -> 1987),
    "RedDawn" -> Map("title" -> "Red Dawn", "year" -> 1984),
    "ApocalypseNow" -> Map("title" -> "Apocalypse Now", "year" -> 1979)
  )

  val title = "Lists"
  val section = "Syntax"
  val text =
    """
Lists
=====

Cypher has comprehensive support for lists.

[[cypher-lists-general]]
== Lists in general ==

A literal list is created by using brackets and separating the elements in the list with commas.

###
RETURN [0, 1, 2, 3, 4, 5, 6, 7, 8, 9] as list###

In our examples, we'll use the <<functions-range,range>> function.
It gives you a list containing all numbers between given start and end numbers.
Range is inclusive in both ends.

To access individual elements in the list, we use the square brackets again.
This will extract from the start index and up to but not including the end index.

###
RETURN range(0, 10)[3]###

You can also use negative numbers, to start from the end of the list instead.

###
RETURN range(0, 10)[-3]###

Finally, you can use ranges inside the brackets to return ranges of the list.

###
RETURN range(0, 10)[0..3]###
###
RETURN range(0, 10)[0..-5]###
###
RETURN range(0, 10)[-5..]###
###
RETURN range(0, 10)[..4]###

NOTE: Out-of-bound slices are simply truncated, but out-of-bound single elements return `null`.

###
RETURN range(0, 10)[15]###

###
RETURN range(0, 10)[5..15]###

You can get the <<functions-size,size>> of a list as follows:

###
RETURN size(range(0, 10)[0..3])###

[[cypher-list-comprehension]]
== List comprehension ==

List comprehension is a syntactic construct available in Cypher for creating a list based on existing lists.
It follows the form of the mathematical set-builder notation (set comprehension) instead of the use of map
and filter functions.

###
RETURN [x IN range(0,10) WHERE x % 2 = 0 | x^3 ] AS result###

Either the `WHERE` part, or the expression, can be omitted, if you only want to filter or map respectively.

###
RETURN [x IN range(0,10) WHERE x % 2 = 0 ] AS result###
###
RETURN [x IN range(0,10) | x^3 ] AS result###

<<<<<<< HEAD
== Pattern comprehension ==

Pattern comprehension is a syntactic construct available in Cypher for creating a list based off of matchings of a pattern.
A pattern comprehension will match the specified pattern just like a normal `MATCH` clause, with predicates just
like a normal `WHERE` clause, but will yield a custom projection as specified.

###
MATCH (a:Person {name: 'Charlie Sheen'})
RETURN [(a)-->(b) WHERE b:Movie | b.year] AS years###

The whole predicate, including the `WHERE` keyword, is optional and may be omitted.

=======
[[cypher-literal-maps]]
>>>>>>> d008616d
== Literal maps ==

From Cypher, you can also construct maps. Through REST you will get JSON objects; in Java they will be `java.util.Map<String,Object>`.

###
RETURN {key: 'Value', listKey: [{inner: 'Map1'}, {inner: 'Map2'}]}###

== Map Projection ==
Cypher supports a concept called "map projections".
It allows for easily constructing map projections from nodes, relationships and other map values.

A map projection begins with the variable bound to the graph entity to be projected from, and contains a body of coma separated map elements, enclosed by `{` and  `}`.

`map_variable {map_element, [, ...n]}`

A map element projects one or more key value pair to the map projection.
There exists four different types of map projection elements:

* Property selector - Projects the property name as the key, and the value from the `map_variable` as the value for the projection.

* Literal entry - This is a key value pair, with the value being arbitrary expression `key: <expression>`.

* Variable selector - Projects an variable, with the variable name as the key, and the value the variable is pointing to as the value of the projection.
Its syntax is just the variable.

* All-properties selector - projects all key value pair from the `map_variable` value.

Note that if the `map_variable` points to a null value, the whole map projection will evaluate to null.

=== Examples of map projections ===

Find Charlie Sheen and return data about him and the movies he has acted in.
This example shows an example of map projection with a literal entry, which in turn also uses map projection inside the aggregating `collect()`.

###
MATCH (actor:Person {name: 'Charlie Sheen'})-[:ACTED_IN]->(movie:Movie)
RETURN actor{
        .name,
        .realName,
         movies: collect(movie{ .title, .year })
      }###


Find all persons that have acted in movies, and show number for each.
This example introduces an variable with the count, and uses an variable selector to project the value.

###
MATCH (actor:Person)-[:ACTED_IN]->(movie:Movie)
WITH actor, count(movie) as nrOfMovies
RETURN actor{
        .name,
         nrOfMovies
      }###

Again, focusing on *'Charlie Sheen'*, this time returning all properties from the node.
Here we use an all-properties selector to project all the node properties, and additionally, explicitly project the property `age`.
Since this property does not exist on the node, a null value is projected instead.

###
MATCH (actor:Person {name: 'Charlie Sheen'})
RETURN actor{.*, .age}###
"""
}<|MERGE_RESOLUTION|>--- conflicted
+++ resolved
@@ -113,7 +113,7 @@
 ###
 RETURN [x IN range(0,10) | x^3 ] AS result###
 
-<<<<<<< HEAD
+[[cypher-pattern-comprehension]]
 == Pattern comprehension ==
 
 Pattern comprehension is a syntactic construct available in Cypher for creating a list based off of matchings of a pattern.
@@ -126,9 +126,7 @@
 
 The whole predicate, including the `WHERE` keyword, is optional and may be omitted.
 
-=======
 [[cypher-literal-maps]]
->>>>>>> d008616d
 == Literal maps ==
 
 From Cypher, you can also construct maps. Through REST you will get JSON objects; in Java they will be `java.util.Map<String,Object>`.
