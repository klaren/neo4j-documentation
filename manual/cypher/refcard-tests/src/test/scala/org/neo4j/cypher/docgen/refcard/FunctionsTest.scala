--- conflicted
+++ resolved
@@ -26,12 +26,7 @@
 class FunctionsTest extends RefcardTest with QueryStatisticsTestSupport {
   val graphDescription = List("ROOT KNOWS A", "A KNOWS B", "B KNOWS C", "C KNOWS ROOT")
   val title = "Functions"
-<<<<<<< HEAD
-  val css = "general c2-1 c3-2 c4-2 c5-3 c6-5"
   override val linkId = "functions"
-=======
-  override val linkId = "query-function"
->>>>>>> 5faaa5b8
 
   override def assert(name: String, result: InternalExecutionResult) {
     name match {
