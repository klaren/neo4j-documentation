--- conflicted
+++ resolved
@@ -26,12 +26,7 @@
 class PredicatesTest extends RefcardTest with QueryStatisticsTestSupport {
   val graphDescription = List("ROOT KNOWS A", "A:Person KNOWS B", "B KNOWS C", "C KNOWS ROOT")
   val title = "Predicates"
-<<<<<<< HEAD
-  val css = "general c2-2 c3-3 c4-1 c5-1 c6-4"
   override val linkId = "clauses/where"
-=======
-  override val linkId = "query-where"
->>>>>>> 5faaa5b8
 
   override def assert(name: String, result: InternalExecutionResult) {
     name match {
