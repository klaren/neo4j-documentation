/*
 * Copyright (c) 2002-2017 "Neo Technology,"
 * Network Engine for Objects in Lund AB [http://neotechnology.com]
 *
 * This file is part of Neo4j.
 *
 * Neo4j is free software: you can redistribute it and/or modify
 * it under the terms of the GNU General Public License as published by
 * the Free Software Foundation, either version 3 of the License, or
 * (at your option) any later version.
 *
 * This program is distributed in the hope that it will be useful,
 * but WITHOUT ANY WARRANTY; without even the implied warranty of
 * MERCHANTABILITY or FITNESS FOR A PARTICULAR PURPOSE.  See the
 * GNU General Public License for more details.
 *
 * You should have received a copy of the GNU General Public License
 * along with this program.  If not, see <http://www.gnu.org/licenses/>.
 */
package org.neo4j.cypher.docgen.refcard

import org.neo4j.cypher.QueryStatisticsTestSupport
import org.neo4j.cypher.docgen.RefcardTest
import org.neo4j.cypher.internal.compiler.v3_1.executionplan.InternalExecutionResult

class PatternsTest extends RefcardTest with QueryStatisticsTestSupport {
  val graphDescription = List("ROOT KNOWS A", "A:Person:Swedish KNOWS B", "B KNOWS C", "C KNOWS ROOT")
  val title = "Patterns"
<<<<<<< HEAD
  val css = "general c2-2 c3-2 c6-4"
  override val linkId = "syntax/patterns"
=======
  override val linkId = "introduction-pattern"
>>>>>>> 5faaa5b8

  override def assert(name: String, result: InternalExecutionResult) {
    name match {
      case "returns-one" =>
        assertStats(result, nodesCreated = 0)
        assert(result.toList.size === 1)
      case "related" =>
        assertStats(result, nodesCreated = 0)
        assert(result.toList.size === 1)
      case "empty" =>
        assert(result.toList.size === 0)
      case "create" =>
        assertStats(result, nodesCreated = 1, relationshipsCreated = 1, propertiesWritten = 1)
        assert(result.toList.size === 1)
    }
  }

  override def parameters(name: String): Map[String, Any] =
    name match {
      case "parameters=aname" =>
        Map("value" -> "Bob")
      case "parameters=alice" =>
        Map("value" -> "Alice")
      case "" =>
        Map()
    }

  override val properties: Map[String, Map[String, Any]] = Map(
    "A" -> Map("value" -> 10, "name" -> "Alice"),
    "B" -> Map("value" -> 20),
    "C" -> Map("value" -> 30))

  def text = """
###assertion=related
MATCH

(n:Person)

RETURN n###

Node with `Person` label.

###assertion=related
MATCH

(n:Person:Swedish)

RETURN n###

Node with both `Person` and `Swedish` labels.

###assertion=related parameters=alice
MATCH

(n:Person {name: $value})

RETURN n###

Node with the declared properties.

###assertion=empty parameters=alice
MATCH

()-[r {name: $value}]-()

RETURN r###

Matches relationships with the declared properties.

###assertion=related
MATCH

(n)-->(m)

WHERE id(n) = %A% AND id(m) = %B%

RETURN n, m###

Relationship from `n` to `m`.

###assertion=related
MATCH

(n)--(m)

WHERE id(n) = %A% AND id(m) = %B%

RETURN n, m###

Relationship in any direction between `n` and `m`.

###assertion=related
MATCH

(n:Person)-->(m)

RETURN n, m###

Node `n` labeled `Person` with relationship to `m`.

###assertion=related
MATCH

(m)<-[:KNOWS]-(n)

WHERE id(n) = %A% AND id(m) = %B%

RETURN n, m###

Relationship of type `KNOWS` from `n` to `m`.

###assertion=related
MATCH

(n)-[:KNOWS|:LOVES]->(m)

WHERE id(n) = %A% AND id(m) = %B%

RETURN n, m###

Relationship of type `KNOWS` or of type `LOVES` from `n` to `m`.

###assertion=related
MATCH

(n)-[r]->(m)

WHERE id(n) = %A% AND id(m) = %B%

RETURN r###

Bind the relationship to variable `r`.

###assertion=related
MATCH

(n)-[*1..5]->(m)

WHERE id(n) = %A% AND id(m) = %B%

RETURN n, m###

Variable length path of between 1 and 5 relationships from `n` to `m`.

###assertion=related
MATCH

(n)-[*]->(m)

WHERE id(n) = %A% AND id(m) = %B%

RETURN n, m###

Variable length path of any number of relationships from `n` to `m`.
(Please see the performance tips.)

###assertion=create parameters=aname
MATCH (n)
WHERE id(n) = %A%
CREATE UNIQUE

(n)-[:KNOWS]->(m {property: $value})

RETURN m###

A relationship of type `KNOWS` from a node `n` to a node `m` with the declared property.

###assertion=empty
MATCH p =

shortestPath((n1:Person)-[*..6]-(n2:Person))

WHERE n1.name = 'Alice' AND n2.name = 'Bob'
RETURN p###

Find a single shortest path.

###assertion=empty
MATCH p =

allShortestPaths((n1:Person)-[*..6]->(n2:Person))

WHERE n1.name = 'Alice' AND n2.name = 'Bob'
RETURN p###

Find all shortest paths.

###assertion=returns-one parameters=alice
MATCH (n:Person {name: $value})
RETURN

size((n)-->()-->())

AS fof###

Count the paths matching the pattern.
"""
}
<|MERGE_RESOLUTION|>--- conflicted
+++ resolved
@@ -26,12 +26,7 @@
 class PatternsTest extends RefcardTest with QueryStatisticsTestSupport {
   val graphDescription = List("ROOT KNOWS A", "A:Person:Swedish KNOWS B", "B KNOWS C", "C KNOWS ROOT")
   val title = "Patterns"
-<<<<<<< HEAD
-  val css = "general c2-2 c3-2 c6-4"
   override val linkId = "syntax/patterns"
-=======
-  override val linkId = "introduction-pattern"
->>>>>>> 5faaa5b8
 
   override def assert(name: String, result: InternalExecutionResult) {
     name match {
