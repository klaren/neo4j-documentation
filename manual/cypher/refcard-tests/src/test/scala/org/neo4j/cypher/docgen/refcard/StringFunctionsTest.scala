--- conflicted
+++ resolved
@@ -100,13 +100,8 @@
 ###assertion=returns-one parameters=sub
 RETURN
 
-<<<<<<< HEAD
-trim($original), ltrim($original),
-  rtrim($original)
-=======
-trim({original}), lTrim({original}),
-  rTrim({original})
->>>>>>> 746c3ee2
+trim($original), lTrim($original),
+  rTrim($original)
 ###
 
 Trim all whitespace, or on left or right side.
