--- conflicted
+++ resolved
@@ -63,13 +63,8 @@
 WHERE friendCount > 10
 RETURN user.name
 ORDER BY friendCount DESC
-<<<<<<< HEAD
-SKIP $skipNumber
-LIMIT 10
-=======
-  SKIP {skipNumber}
+  SKIP $skipNumber
   LIMIT 10
->>>>>>> 3c7d6d42
 
 ###
 
@@ -79,15 +74,9 @@
 ###assertion=create parameters=name
 //
 
-<<<<<<< HEAD
 CREATE (user:Person {name: $name})
 SET user.city = $city
-FOREACH (n IN [user] : SET n.marked = true)
-=======
-CREATE (user:Person {name: {name}})
-SET user.city = {city}
 FOREACH (n IN [user]: SET n.marked = true)
->>>>>>> 3c7d6d42
 DELETE user
 ###
 
