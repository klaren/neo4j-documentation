--- conflicted
+++ resolved
@@ -26,12 +26,7 @@
 class WithTest extends RefcardTest with QueryStatisticsTestSupport {
   val graphDescription = List("ROOT FRIEND A", "A FRIEND B", "B FRIEND C", "C FRIEND ROOT")
   val title = "WITH"
-<<<<<<< HEAD
-  val css = "read c2-2 c3-3 c4-2 c5-3 c6-2"
   override val linkId = "clauses/with"
-=======
-  override val linkId = "query-with"
->>>>>>> 5faaa5b8
 
   override def assert(name: String, result: InternalExecutionResult) {
     name match {
