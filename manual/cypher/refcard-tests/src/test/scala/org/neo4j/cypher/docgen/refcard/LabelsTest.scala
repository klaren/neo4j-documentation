--- conflicted
+++ resolved
@@ -26,12 +26,7 @@
 class LabelsTest extends RefcardTest with QueryStatisticsTestSupport {
   val graphDescription = List("A:Person KNOWS ROOT")
   val title = "Labels"
-<<<<<<< HEAD
-  val css = "general c2-1 c3-2 c4-1 c5-2 c6-6"
   override val linkId = "get-started/cypher/labels-constraints-and-indexes"
-=======
-  override val linkId = "cypherdoc-labels-constraints-and-indexes"
->>>>>>> 5faaa5b8
 
   override def assert(name: String, result: InternalExecutionResult) {
     name match {
