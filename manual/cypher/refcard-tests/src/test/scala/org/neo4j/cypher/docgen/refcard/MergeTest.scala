--- conflicted
+++ resolved
@@ -26,12 +26,7 @@
 class MergeTest extends RefcardTest with QueryStatisticsTestSupport {
   val graphDescription = List("A:Person KNOWS B:Person")
   val title = "MERGE"
-<<<<<<< HEAD
-  val css = "write c4-3 c5-4 c6-2"
   override val linkId = "clauses/merge"
-=======
-  override val linkId = "query-merge"
->>>>>>> 5faaa5b8
 
   override def assert(name: String, result: InternalExecutionResult) {
     name match {
