--- conflicted
+++ resolved
@@ -27,11 +27,7 @@
 Apache Software License, Version 2.0
   Apache Commons Compress
   Apache Commons Lang
-<<<<<<< HEAD
   Caffeine cache
-  Commons IO
-=======
->>>>>>> 9f3a5082
   ConcurrentLinkedHashMap
   Data Mapper for Jackson
   Jackson
