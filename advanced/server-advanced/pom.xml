<?xml version="1.0" encoding="UTF-8"?>
<!--
  Copyright (c) 2002-2013 "Neo Technology,"
  Network Engine for Objects in Lund AB [http://neotechnology.com]

  This file is part of Neo4j.

  Neo4j is free software: you can redistribute it and/or modify
  it under the terms of the GNU Affero General Public License as
  published by the Free Software Foundation, either version 3 of the
  License, or (at your option) any later version.

  This program is distributed in the hope that it will be useful,
  but WITHOUT ANY WARRANTY; without even the implied warranty of
  MERCHANTABILITY or FITNESS FOR A PARTICULAR PURPOSE.  See the
  GNU Affero General Public License for more details.

  You should have received a copy of the GNU Affero General Public License
  along with this program. If not, see <http://www.gnu.org/licenses />.
  -->

<project xmlns="http://maven.apache.org/POM/4.0.0" xmlns:xsi="http://www.w3.org/2001/XMLSchema-instance" xsi:schemaLocation="http://maven.apache.org/POM/4.0.0 http://maven.apache.org/maven-v4_0_0.xsd">
  <parent>
    <groupId>org.neo4j</groupId>
    <artifactId>parent</artifactId>
<<<<<<< HEAD
    <version>2.0-SNAPSHOT</version>
=======
    <version>1.9.6-SNAPSHOT</version>
>>>>>>> d245b464
    <relativePath>../..</relativePath>
  </parent>

  <modelVersion>4.0.0</modelVersion>
  <groupId>org.neo4j.app</groupId>
  <artifactId>neo4j-server-advanced</artifactId>
<<<<<<< HEAD
  <version>2.0-SNAPSHOT</version>
=======
  <version>1.9.6-SNAPSHOT</version>
>>>>>>> d245b464
  <name>Neo4j Advanced Server</name>
  <description>Standalone Neo4j server application.</description>
  <url>http://components.neo4j.org/${project.artifactId}/${project.version}</url>

  <properties>
    <bundle.namespace>org.neo4j.server.advanced</bundle.namespace>
    <short-name>server-advanced</short-name>
    <version-package>server.advanced</version-package>
    <neo4j-server.mainClass>org.neo4j.server.Bootstrapper</neo4j-server.mainClass>
    <neo-server.home>target/generated-resources/appassembler/jsw</neo-server.home>
    <neo-server.confdir>target/test-classes/etc/neo-server</neo-server.confdir>
    <felix-fileinstall.version>3.0.2</felix-fileinstall.version>
    <java.io.tmpdir>${project.build.directory}</java.io.tmpdir>

    <!-- Run integration tests against a server that is started elsewhere This is used in ServerIntegrationTestFacade, 
      which currently assumes external servers to be running at http://localhost:7474/ -->
    <testWithExternalServer>false</testWithExternalServer>

    <webdriver.version>2.0b1</webdriver.version>
    <webdriver.impl.class>org.openqa.selenium.firefox.FirefoxDriver</webdriver.impl.class>

    <docs.url>http://docs.neo4j.org/chunked/${project.version}/server.html</docs.url>
    <docs-plugin.skip>true</docs-plugin.skip>
  </properties>

  <packaging>jar</packaging>

  <scm>
	  <url>https://github.com/neo4j/neo4j/tree/master/advanced/server-advanced</url>
  </scm>

  <licenses>
    <license>
      <name>GNU Affero General Public License, Version 3</name>
      <url>http://www.gnu.org/licenses/agpl-3.0-standalone.html</url>
      <comments>The software ("Software") developed and owned by Network Engine for
        Objects in Lund AB (referred to in this notice as "Neo Technology") is
        licensed under the GNU AFFERO GENERAL PUBLIC LICENSE Version 3 to all
        third parties and that license is included below.

        However, if you have executed an End User Software License and Services
        Agreement or an OEM Software License and Support Services Agreement, or
        another commercial license agreement with Neo Technology or one of its
        affiliates (each, a "Commercial Agreement"), the terms of the license in
        such Commercial Agreement will supersede the GNU AFFERO GENERAL PUBLIC
        LICENSE Version 3 and you may use the Software solely pursuant to the
        terms of the relevant Commercial Agreement.
      </comments>
    </license>
  </licenses>

  <dependencies>
    <dependency>
      <groupId>org.neo4j.app</groupId>
      <artifactId>neo4j-server</artifactId>
      <version>${project.version}</version>
    </dependency>

    <dependency>
      <groupId>org.neo4j.app</groupId>
      <artifactId>neo4j-server</artifactId>
      <type>test-jar</type>
      <version>${project.version}</version>
      <scope>test</scope>
    </dependency>

    <dependency>
      <groupId>org.neo4j</groupId>
      <artifactId>neo4j-kernel</artifactId>
      <type>test-jar</type>
      <version>${project.version}</version>
      <scope>test</scope>
    </dependency>

    <dependency>
      <groupId>org.neo4j</groupId>
      <artifactId>neo4j-advanced</artifactId>
      <version>${project.version}</version>
    </dependency>

    <!-- Test dependencies -->
    <dependency>
      <groupId>org.mockito</groupId>
      <artifactId>mockito-all</artifactId>
      <scope>test</scope>
    </dependency>

    <dependency>
      <groupId>com.sun.jersey</groupId>
      <artifactId>jersey-client</artifactId>
      <scope>test</scope>
    </dependency>

    <dependency>
      <groupId>org.picocontainer</groupId>
      <artifactId>picocontainer</artifactId>
    </dependency>

    <dependency>
      <groupId>org.seleniumhq.selenium</groupId>
      <artifactId>selenium-firefox-driver</artifactId>
      <version>${webdriver.version}</version>
      <scope>test</scope>
    </dependency>

    <dependency>
      <groupId>org.seleniumhq.selenium</groupId>
      <artifactId>selenium-htmlunit-driver</artifactId>
      <version>${webdriver.version}</version>
      <scope>test</scope>
    </dependency>

    <dependency>
      <groupId>org.seleniumhq.selenium</groupId>
      <artifactId>selenium-chrome-driver</artifactId>
      <version>${webdriver.version}</version>
      <scope>test</scope>
    </dependency>

    <dependency>
      <groupId>org.seleniumhq.selenium</groupId>
      <artifactId>selenium-ie-driver</artifactId>
      <version>${webdriver.version}</version>
      <scope>test</scope>
    </dependency>

    <dependency>
      <groupId>org.neo4j</groupId>
      <artifactId>neo4j-shell</artifactId>
      <version>${project.version}</version>
      <scope>runtime</scope>
    </dependency>
    <dependency>
      <groupId>junit</groupId>
      <artifactId>junit</artifactId>
    </dependency>
    <dependency>
      <groupId>org.hamcrest</groupId>
      <artifactId>hamcrest-all</artifactId>
    </dependency>

  </dependencies>

  <build>
    <resources>
      <resource>
        <directory>src/main/resources</directory>
      </resource>
      <resource>
        <directory>${project.build.directory}/generated-sources</directory>
      </resource>
      <resource>
        <directory>${basedir}</directory>
        <targetPath>META-INF</targetPath>
        <includes>
          <include>NOTICE.txt</include>
          <include>LICENSE.txt</include>
          <include>CHANGES.txt</include>
          <include>LICENSES.txt</include>
        </includes>
      </resource>
    </resources>


    <plugins>

      <!-- Development execution -->
      <plugin>
        <groupId>org.codehaus.mojo</groupId>
        <artifactId>exec-maven-plugin</artifactId>
        <executions>
          <execution>
            <goals>
              <goal>exec</goal>
            </goals>
          </execution>
        </executions>
        <configuration>
          <mainClass>${neo4j-server.mainClass}</mainClass>
          <systemProperties>
            <systemProperty>
              <key>org.neo4j.server.properties</key>
              <value>${basedir}/neo4j-home/conf/neo4j-server.properties</value>
            </systemProperty>
          </systemProperties>
        </configuration>
      </plugin>

      <plugin>
        <artifactId>maven-jar-plugin</artifactId>
        <executions>
          <execution>
            <id>default-jar</id>
            <goals>
              <goal>jar</goal>
            </goals>
            <configuration>
              <archive>
                <manifest>
                  <mainClass>${neo4j-server.mainClass}</mainClass>
                </manifest>
              </archive>
            </configuration>
          </execution>
        </executions>
      </plugin>

      <plugin>
        <groupId>org.apache.maven.plugins</groupId>
        <artifactId>maven-surefire-plugin</artifactId>
        <configuration>
          <systemPropertyVariables>
            <java.io.tmpdir>${project.build.directory}</java.io.tmpdir>
          </systemPropertyVariables>
          <argLine>-Xmx1024m</argLine>
        </configuration>
      </plugin>

      <plugin>
        <groupId>org.codehaus.mojo</groupId>
        <artifactId>build-helper-maven-plugin</artifactId>
        <executions>
          <execution>
            <id>add-test-source</id>
            <phase>generate-test-sources</phase>
            <goals>
              <goal>add-test-source</goal>
            </goals>
            <configuration>
              <sources>
                <source>src/functionaltest/java</source>
              </sources>
            </configuration>
          </execution>
          <execution>
            <id>add-test-resource</id>
            <phase>generate-test-resources</phase>
            <goals>
              <goal>add-test-resource</goal>
            </goals>
            <configuration>
              <resources>
                <resource>
                  <directory>src/functionaltest/resources</directory>
                </resource>
              </resources>
            </configuration>
          </execution>
        </executions>
      </plugin>
      <plugin>
        <artifactId>maven-site-plugin</artifactId>
        <configuration>
          <reportPlugins combine.children="append">
            <plugin>
              <artifactId>maven-javadoc-plugin</artifactId>
              <configuration>
                <detectJavaApiLink>true</detectJavaApiLink>
                <detectLinks>true</detectLinks>
                <quiet>true</quiet>
                <excludePackageNames>*.impl.*</excludePackageNames>
              </configuration>
              <reports>
                <report>javadoc</report>
              </reports>
            </plugin>
          </reportPlugins>
        </configuration>
        <executions>
          <execution>
            <id>attach-descriptor</id>
            <phase>none</phase>
          </execution>
        </executions>
      </plugin>
    </plugins>
  </build>

  <profiles>

    <profile>
      <id>web-tests</id>
      <activation>
        <property>
          <name>tests</name>
          <value>web</value>
        </property>
      </activation>
      <build>
        <plugins>
          <plugin>
            <groupId>org.codehaus.mojo</groupId>
            <artifactId>build-helper-maven-plugin</artifactId>
            <executions>
              <execution>
                <id>add-test-source</id>
                <phase>generate-test-sources</phase>
                <goals>
                  <goal>add-test-source</goal>
                </goals>
                <configuration>
                  <sources>
                    <source>src/webtest/java</source>
                    <!-- Required b/c we use utility classes from here -->
                    <source>src/functionaltest/java</source>
                  </sources>
                </configuration>
              </execution>
            </executions>
          </plugin>
          <plugin>
            <groupId>org.apache.maven.plugins</groupId>
            <artifactId>maven-surefire-plugin</artifactId>
            <configuration>
              <includes>
                <include>**/*WebTest.java</include>
              </includes>
            </configuration>
          </plugin>

        </plugins>
      </build>
    </profile>

    <profile>
      <!-- An execution that adds src/main/resources to the classpath. Allows changing static files and 
        seeing results without restarting server. Done with ant b/c of problems adding local directory to classpath 
        when using exec. -->
      <id>webdev-exec</id>
      <build>
        <plugins>
          <plugin>
            <groupId>org.apache.maven.plugins</groupId>
            <artifactId>maven-antrun-plugin</artifactId>

            <configuration>
              <target>
                <property name="classpath" refid="maven.runtime.classpath" />
                <exec executable="java">
                  <arg line="-Dorg.neo4j.server.properties=${basedir}/neo4j-home/conf/neo4j-server.properties" />
                  <arg line="-classpath" />
                  <arg line="${basedir}/src/main/resources:${classpath}" />
                  <arg line="${neo4j-server.mainClass}" />
                </exec>
              </target>
            </configuration>
          </plugin>
        </plugins>
      </build>
    </profile>

    <!-- Firefox is default implementation, set in properties at the top of this file. -->
    <profile>
      <id>htmlunit</id>
      <properties>
        <webdriver.impl.class>org.openqa.selenium.htmlunit.HtmlUnitDriver</webdriver.impl.class>
      </properties>
    </profile>
    <profile>
      <id>chrome</id>
      <properties>
        <webdriver.impl.class>org.openqa.selenium.chrome.ChromeDriver</webdriver.impl.class>
      </properties>
    </profile>
    <profile>
      <id>ie</id>
      <properties>
        <webdriver.impl.class>org.openqa.selenium.ie.InternetExplorerDriver</webdriver.impl.class>
      </properties>
    </profile>

    <profile>
      <id>initial-build</id>
      <repositories>
        <repository>
          <id>neo4j-build</id>
          <name>Neo4j Developer Repository</name>
          <url>http://m2.neo4j.org/content/groups/everything</url>
        </repository>
      </repositories>
    </profile>

  </profiles>

  <repositories>
    <repository>
      <id>selenium-repository</id>
      <url>http://selenium.googlecode.com/svn/repository</url>
    </repository>
    <repository>
      <id>neo4j-release-repository</id>
      <name>Neo4j Maven 2 release repository</name>
      <url>http://m2.neo4j.org/content/repositories/releases</url>
      <releases>
        <enabled>true</enabled>
      </releases>
      <snapshots>
        <enabled>false</enabled>
      </snapshots>
    </repository>
    <repository>
      <id>neo4j-snapshot-repository</id>
      <name>Neo4j Maven 2 snapshot repository</name>
      <url>http://m2.neo4j.org/content/repositories/snapshots</url>
      <snapshots>
        <enabled>true</enabled>
      </snapshots>
      <releases>
        <enabled>false</enabled>
      </releases>
    </repository>
  </repositories>

  <distributionManagement>
    <site>
      <id>neo4j-site</id>
      <url>scpexe://docs.neo4j.org/data/www/doc/components.neo4j.org/${project.artifactId}/${project.version}</url>
    </site>
  </distributionManagement>

</project><|MERGE_RESOLUTION|>--- conflicted
+++ resolved
@@ -23,22 +23,15 @@
   <parent>
     <groupId>org.neo4j</groupId>
     <artifactId>parent</artifactId>
-<<<<<<< HEAD
     <version>2.0-SNAPSHOT</version>
-=======
-    <version>1.9.6-SNAPSHOT</version>
->>>>>>> d245b464
     <relativePath>../..</relativePath>
   </parent>
 
   <modelVersion>4.0.0</modelVersion>
   <groupId>org.neo4j.app</groupId>
   <artifactId>neo4j-server-advanced</artifactId>
-<<<<<<< HEAD
   <version>2.0-SNAPSHOT</version>
-=======
-  <version>1.9.6-SNAPSHOT</version>
->>>>>>> d245b464
+
   <name>Neo4j Advanced Server</name>
   <description>Standalone Neo4j server application.</description>
   <url>http://components.neo4j.org/${project.artifactId}/${project.version}</url>
