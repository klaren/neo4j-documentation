/**
 * Copyright (c) 2002-2014 "Neo Technology,"
 * Network Engine for Objects in Lund AB [http://neotechnology.com]
 *
 * This file is part of Neo4j.
 *
 * Neo4j is free software: you can redistribute it and/or modify
 * it under the terms of the GNU Affero General Public License as
 * published by the Free Software Foundation, either version 3 of the
 * License, or (at your option) any later version.
 *
 * This program is distributed in the hope that it will be useful,
 * but WITHOUT ANY WARRANTY; without even the implied warranty of
 * MERCHANTABILITY or FITNESS FOR A PARTICULAR PURPOSE.  See the
 * GNU Affero General Public License for more details.
 *
 * You should have received a copy of the GNU Affero General Public License
 * along with this program. If not, see <http://www.gnu.org/licenses/>.
 */
package org.neo4j.server.advanced;

import java.io.File;

import org.apache.commons.configuration.Configuration;
import org.junit.Test;
<<<<<<< HEAD
import org.neo4j.server.advanced.helpers.AdvancedServerBuilder;
import org.neo4j.server.advanced.jmx.ServerManagement;
import org.neo4j.server.configuration.Configurator;
import org.neo4j.server.configuration.PropertyFileConfigurator;
import org.neo4j.test.TargetDirectory;

import static org.junit.Assert.*;
=======

import org.neo4j.kernel.impl.util.StringLogger;
import org.neo4j.kernel.logging.ConsoleLogger;
import org.neo4j.kernel.logging.SingleLoggingService;
import org.neo4j.server.advanced.jmx.ServerManagement;
import org.neo4j.server.configuration.Configurator;
import org.neo4j.server.configuration.PropertyFileConfigurator;
import org.neo4j.server.configuration.validation.Validator;
import org.neo4j.server.helpers.ServerBuilder;
import org.neo4j.test.TargetDirectory;

import static org.junit.Assert.assertEquals;
import static org.junit.Assert.assertNotNull;
>>>>>>> f26fcad2

public class BootstrapperTest
{
    @Test
    public void shouldBeAbleToRestartServer() throws Exception
    {
        TargetDirectory target = TargetDirectory.forTest( getClass() );
<<<<<<< HEAD
        String dbDir1 = target.cleanDirectory( "db1" ).getAbsolutePath();
        Configurator config = new PropertyFileConfigurator(
                AdvancedServerBuilder
                        .server()
                        .usingDatabaseDir( dbDir1 )
                        .createPropertiesFiles() );
=======
        String dbDir1 =  target.directory( "db1", true ).getAbsolutePath();
        Configurator config = new PropertyFileConfigurator( Validator.NO_VALIDATION,
        		ServerBuilder
	        		.server()
	        		.usingDatabaseDir( dbDir1 )
	                .createPropertiesFiles(), ConsoleLogger.DEV_NULL );
>>>>>>> f26fcad2

        // TODO: This needs to be here because of a startuphealthcheck
        // that requires this system property. Look into moving
        // config file check into bootstrapper to avoid this.
        File irrelevant = target.file( "irrelevant" );
        irrelevant.createNewFile();

<<<<<<< HEAD
        config.configuration().setProperty( "org.neo4j.server.properties", irrelevant.getAbsolutePath() );

        AdvancedNeoServer server = new AdvancedNeoServer( config );

        server.start();
=======
        config.configuration().setProperty( "org.neo4j.server.properties", irrelevant.getAbsolutePath());

        AdvancedNeoServer server = new AdvancedNeoServer( config,
                new SingleLoggingService( StringLogger.SYSTEM ) );

        server.start( );
>>>>>>> f26fcad2

        assertNotNull( server.getDatabase().getGraph() );

        // Change the database location
        String dbDir2 = target.cleanDirectory( "db2" ).getAbsolutePath();

        Configuration conf = config.configuration();
<<<<<<< HEAD
        conf.setProperty( Configurator.DATABASE_LOCATION_PROPERTY_KEY, dbDir2 );

        ServerManagement bean = new ServerManagement( server );
        bean.restartServer();

=======
        conf.setProperty(Configurator.DATABASE_LOCATION_PROPERTY_KEY, dbDir2);

        ServerManagement bean = new ServerManagement( server );
        bean.restartServer();
        assertEquals( dbDir2, server.getDatabase().getGraph().getStoreDir() );
>>>>>>> f26fcad2
    }
}<|MERGE_RESOLUTION|>--- conflicted
+++ resolved
@@ -23,29 +23,18 @@
 
 import org.apache.commons.configuration.Configuration;
 import org.junit.Test;
-<<<<<<< HEAD
+
+import org.neo4j.kernel.impl.util.StringLogger;
+import org.neo4j.kernel.logging.ConsoleLogger;
+import org.neo4j.kernel.logging.SingleLoggingService;
 import org.neo4j.server.advanced.helpers.AdvancedServerBuilder;
 import org.neo4j.server.advanced.jmx.ServerManagement;
 import org.neo4j.server.configuration.Configurator;
 import org.neo4j.server.configuration.PropertyFileConfigurator;
+import org.neo4j.server.configuration.validation.Validator;
 import org.neo4j.test.TargetDirectory;
 
-import static org.junit.Assert.*;
-=======
-
-import org.neo4j.kernel.impl.util.StringLogger;
-import org.neo4j.kernel.logging.ConsoleLogger;
-import org.neo4j.kernel.logging.SingleLoggingService;
-import org.neo4j.server.advanced.jmx.ServerManagement;
-import org.neo4j.server.configuration.Configurator;
-import org.neo4j.server.configuration.PropertyFileConfigurator;
-import org.neo4j.server.configuration.validation.Validator;
-import org.neo4j.server.helpers.ServerBuilder;
-import org.neo4j.test.TargetDirectory;
-
-import static org.junit.Assert.assertEquals;
 import static org.junit.Assert.assertNotNull;
->>>>>>> f26fcad2
 
 public class BootstrapperTest
 {
@@ -53,21 +42,12 @@
     public void shouldBeAbleToRestartServer() throws Exception
     {
         TargetDirectory target = TargetDirectory.forTest( getClass() );
-<<<<<<< HEAD
         String dbDir1 = target.cleanDirectory( "db1" ).getAbsolutePath();
-        Configurator config = new PropertyFileConfigurator(
+        Configurator config = new PropertyFileConfigurator( Validator.NO_VALIDATION,
                 AdvancedServerBuilder
                         .server()
                         .usingDatabaseDir( dbDir1 )
-                        .createPropertiesFiles() );
-=======
-        String dbDir1 =  target.directory( "db1", true ).getAbsolutePath();
-        Configurator config = new PropertyFileConfigurator( Validator.NO_VALIDATION,
-        		ServerBuilder
-	        		.server()
-	        		.usingDatabaseDir( dbDir1 )
-	                .createPropertiesFiles(), ConsoleLogger.DEV_NULL );
->>>>>>> f26fcad2
+                        .createPropertiesFiles(), ConsoleLogger.DEV_NULL );
 
         // TODO: This needs to be here because of a startuphealthcheck
         // that requires this system property. Look into moving
@@ -75,20 +55,12 @@
         File irrelevant = target.file( "irrelevant" );
         irrelevant.createNewFile();
 
-<<<<<<< HEAD
-        config.configuration().setProperty( "org.neo4j.server.properties", irrelevant.getAbsolutePath() );
-
-        AdvancedNeoServer server = new AdvancedNeoServer( config );
-
-        server.start();
-=======
         config.configuration().setProperty( "org.neo4j.server.properties", irrelevant.getAbsolutePath());
 
         AdvancedNeoServer server = new AdvancedNeoServer( config,
                 new SingleLoggingService( StringLogger.SYSTEM ) );
 
         server.start( );
->>>>>>> f26fcad2
 
         assertNotNull( server.getDatabase().getGraph() );
 
@@ -96,18 +68,10 @@
         String dbDir2 = target.cleanDirectory( "db2" ).getAbsolutePath();
 
         Configuration conf = config.configuration();
-<<<<<<< HEAD
         conf.setProperty( Configurator.DATABASE_LOCATION_PROPERTY_KEY, dbDir2 );
 
         ServerManagement bean = new ServerManagement( server );
         bean.restartServer();
 
-=======
-        conf.setProperty(Configurator.DATABASE_LOCATION_PROPERTY_KEY, dbDir2);
-
-        ServerManagement bean = new ServerManagement( server );
-        bean.restartServer();
-        assertEquals( dbDir2, server.getDatabase().getGraph().getStoreDir() );
->>>>>>> f26fcad2
     }
 }