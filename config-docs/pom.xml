<<<<<<< HEAD
<project xmlns="http://maven.apache.org/POM/4.0.0" xmlns:xsi="http://www.w3.org/2001/XMLSchema-instance" xsi:schemaLocation="http://maven.apache.org/POM/4.0.0 http://maven.apache.org/maven-v4_0_0.xsd">
  <modelVersion>4.0.0</modelVersion>
  <parent>
    <groupId>org.neo4j.doc</groupId>
    <artifactId>neo4j-manual-parent</artifactId>
    <version>3.5.0-SNAPSHOT</version>
    <relativePath>..</relativePath>
  </parent>
  <groupId>org.neo4j.doc</groupId>
  <artifactId>neo4j-config-docs</artifactId>
  <name>Neo4j - Config Docs Generation</name>
  <version>3.5.0-SNAPSHOT</version>

  <description>Neo4j configuration docs generation</description>
  <url>http://components.neo4j.org/${project.artifactId}/${project.version}/</url>

  <properties>
    <license-text.header>../build/ApacheLicense-2.0-header.txt</license-text.header>
    <licensing.prepend.text>notice-gpl-prefix.txt</licensing.prepend.text>
  </properties>

  <scm>
    <connection>scm:git:git://github.com/neo4j/neo4j.git</connection>
    <developerConnection>scm:git:git@github.com:neo4j/neo4j.git</developerConnection>
    <url>https://github.com/neo4j/neo4j</url>
  </scm>

  <dependencies>
    <dependency>
      <groupId>org.neo4j</groupId>
      <artifactId>neo4j-configuration</artifactId>
      <version>${project.version}</version>
    </dependency>
    <dependency>
      <groupId>org.neo4j.app</groupId>
      <artifactId>neo4j-server</artifactId>
      <version>${project.version}</version>
    </dependency>
    <dependency>
      <groupId>org.neo4j</groupId>
      <artifactId>neo4j-enterprise</artifactId>
      <version>${project.version}</version>
    </dependency>
    <dependency>
      <groupId>org.neo4j</groupId>
      <artifactId>neo4j-metrics</artifactId>
      <version>${project.version}</version>
    </dependency>
    <dependency>
      <groupId>org.neo4j</groupId>
      <artifactId>neo4j-backup</artifactId>
      <version>${project.version}</version>
    </dependency>
    <dependency>
      <groupId>org.neo4j</groupId>
      <artifactId>neo4j-udc</artifactId>
      <version>${project.version}</version>
    </dependency>
    <dependency>
      <groupId>org.neo4j</groupId>
      <artifactId>neo4j-shell</artifactId>
      <version>${project.version}</version>
    </dependency>
    <dependency>
      <groupId>org.neo4j</groupId>
      <artifactId>neo4j-cluster</artifactId>
      <version>${project.version}</version>
    </dependency>
    <dependency>
      <groupId>org.neo4j</groupId>
      <artifactId>neo4j-causal-clustering</artifactId>
      <version>${project.version}</version>
    </dependency>
    <dependency>
      <groupId>org.neo4j</groupId>
      <artifactId>neo4j-ha</artifactId>
      <version>${project.version}</version>
    </dependency>
    <dependency>
      <groupId>org.neo4j</groupId>
      <artifactId>neo4j-consistency-check</artifactId>
      <version>${project.version}</version>
    </dependency>
    <dependency>
      <groupId>org.neo4j.app</groupId>
      <artifactId>neo4j-server-enterprise</artifactId>
      <version>${project.version}</version>
    </dependency>
    <dependency>
      <groupId>org.neo4j</groupId>
      <artifactId>neo4j-security-enterprise</artifactId>
      <version>${project.version}</version>
    </dependency>
    <dependency>
      <groupId>org.neo4j.doc</groupId>
      <artifactId>neo4j-doc-tools</artifactId>
      <version>${project.version}</version>
    </dependency>
    <dependency>
      <groupId>com.google.code.findbugs</groupId>
      <artifactId>annotations</artifactId>
    </dependency>
    <dependency>
      <groupId>org.junit.jupiter</groupId>
      <artifactId>junit-jupiter-engine</artifactId>
    </dependency>
    <dependency>
      <groupId>org.junit.jupiter</groupId>
      <artifactId>junit-jupiter-migrationsupport</artifactId>
    </dependency>
    <dependency>
      <groupId>org.junit.vintage</groupId>
      <artifactId>junit-vintage-engine</artifactId>
    </dependency>
  </dependencies>

  <licenses>
    <license>
      <name>Apache License Version 2.0</name>
      <url>http://www.apache.org/licenses/LICENSE-2.0.txt</url>
      <comments>
        Note that this license is for the project itself,
        and not for its dependencies. See the included NOTICE.txt
        file for further details.
        </comments>
    </license>
  </licenses>

  <build>
    <plugins>
      <plugin>
        <artifactId>maven-antrun-plugin</artifactId>
        <version>1.7</version>
        <!--$NO-MVN-MAN-VER$-->
        <executions>
          <execution>
            <id>generate-source-based-config-documentation</id>
            <phase>${generate-config-docs-phase}</phase>
            <configuration>
              <target>

                <!-- All settings -->
                <java classname="org.neo4j.doc.ConfigDocsTool"
                      classpathref="maven.compile.classpath" failonerror="true">
                  <arg value="--id=settings-reference-all-settings" />
                  <arg value="--id-prefix=config_" />
                  <arg value="--title=All settings" />
                  <arg value="--deprecated=true" />
                  <arg file="${project.build.directory}/docs/ops/all-settings.adoc" />
                </java>

                <!-- All deprecated settings -->
                <java classname="org.neo4j.doc.ConfigDocsTool"
                      classpathref="maven.compile.classpath" failonerror="true">
                  <arg value="--id=settings-reference-deprecated-settings" />
                  <arg value="--title=Deprecated settings" />
                  <arg value="--id-prefix=deprecated-setting_" />
                  <arg value="--deprecated-only=true" />
                  <arg file="${project.build.directory}/docs/ops/deprecated-settings.adoc" />
                </java>

                <!-- Enumerated HA settings -->
                <java classname="org.neo4j.doc.ConfigDocsTool"
                      classpathref="maven.compile.classpath" failonerror="true">
                  <arg value="--id=settings-reference-ha-settings" />
                  <arg value="--title=HA settings" />
                  <arg value="--id-prefix=ha-setting_" />
                  <arg value="--names=dbms.mode,ha.server_id,ha.host.coordination,ha.initial_hosts,ha.host.data,ha.join_timeout" />
                  <arg file="${project.build.directory}/docs/ops/ha-settings.adoc" />
                </java>

                <!-- All Causal Clustering settings by prefix -->
                <java classname="org.neo4j.doc.ConfigDocsTool"
                      classpathref="maven.compile.classpath" failonerror="true">
                  <arg value="--id=settings-reference-causal-clustering-settings" />
                  <arg value="--title=Causal Clustering settings" />
                  <arg value="--id-prefix=cc-setting_" />
                  <arg value="--prefix=causal_clustering" />
                  <arg file="${project.build.directory}/docs/ops/cc-settings.adoc" />
                </java>

                <!-- Only dynamic settings -->
                <java classname="org.neo4j.doc.ConfigDocsTool"
                      classpathref="maven.compile.classpath" failonerror="true">
                  <arg value="--id=reference-dynamic-settings-reference" />
                  <arg value="--title=Dynamic settings reference" />
                  <arg value="--dynamic-only=true" />
                  <arg file="${project.build.directory}/docs/ops/dynamic-settings.adoc" />
                </java>

                <!-- Old config docs tool -->
                <!-- Combined configuration docs for all public configuration other than
                     connectors, which are handled separately below. -->
                <java classname="org.neo4j.doc.GenerateConfigDocumentation"
                      classpathref="maven.compile.classpath" failonerror="true">
                  <arg line="-o ${project.build.directory}/docs/ops/configuration-attributes.asciidoc" />
                  <arg value="org.neo4j.server.configuration.ServerSettings" />
                  <arg value="org.neo4j.graphdb.factory.GraphDatabaseSettings" />
                  <arg value="org.neo4j.dbms.DatabaseManagementSystemSettings" />
                  <arg value="org.neo4j.metrics.MetricsSettings" />
                  <arg value="org.neo4j.backup.OnlineBackupSettings" />
                  <arg value="org.neo4j.ext.udc.UdcSettings" />
                  <arg value="org.neo4j.shell.ShellSettings" />
                  <arg value="org.neo4j.cluster.ClusterSettings" />
                  <arg value="org.neo4j.kernel.ha.HaSettings" />
                  <arg value="org.neo4j.causalclustering.core.CausalClusteringSettings" />
                  <arg value="org.neo4j.consistency.ConsistencyCheckSettings" />
                  <arg value="org.neo4j.server.enterprise.EnterpriseServerSettings" />
                  <arg value="org.neo4j.server.security.enterprise.configuration.SecuritySettings" />
                  <arg value="org.neo4j.kernel.impl.enterprise.configuration.EnterpriseEditionSettings" />
                </java>

                <!-- Connector documentation is kept separate, because otherwise the
                     grouping of these keys becomes unclear (IMO) -->
                <java classname="org.neo4j.doc.GenerateConfigDocumentation"
                      classpathref="maven.compile.classpath" failonerror="true">
                  <arg line="-o ${project.build.directory}/docs/ops/configuration-bolt-connector-attributes.asciidoc" />
                  <arg value="org.neo4j.kernel.configuration.BoltConnector" />
                </java>

                <java classname="org.neo4j.doc.GenerateConfigDocumentation"
                      classpathref="maven.compile.classpath" failonerror="true">
                  <arg line="-o ${project.build.directory}/docs/ops/configuration-http-connector-attributes.asciidoc" />
                  <arg value="org.neo4j.kernel.configuration.HttpConnector" />
                </java>

              </target>
            </configuration>
            <goals><goal>run</goal></goals>
          </execution>
        </executions>
        <dependencies>
          <dependency>
            <groupId>org.apache.ant</groupId>
            <artifactId>ant-launcher</artifactId>
            <version>1.8.4</version>
          </dependency>
        </dependencies>
      </plugin>
    </plugins>
  </build>
=======
<?xml version="1.0" encoding="UTF-8"?>
<project xmlns="http://maven.apache.org/POM/4.0.0"
         xmlns:xsi="http://www.w3.org/2001/XMLSchema-instance"
         xsi:schemaLocation="http://maven.apache.org/POM/4.0.0 http://maven.apache.org/xsd/maven-4.0.0.xsd">
    <modelVersion>4.0.0</modelVersion>
    <parent>
        <groupId>org.neo4j.doc</groupId>
        <artifactId>neo4j-manual-parent</artifactId>
        <version>3.4.2-SNAPSHOT</version>
        <relativePath>..</relativePath>
    </parent>

    <artifactId>neo4j-config-docs</artifactId>
    <name>Neo4j - Config Docs Generation</name>
    <description>Neo4j configuration docs generation</description>

    <properties>
        <license-text.header>../build/ApacheLicense-2.0-header.txt</license-text.header>
        <licensing.prepend.text>notice-gpl-prefix.txt</licensing.prepend.text>
    </properties>

    <licenses>
        <license>
            <name>Apache License Version 2.0</name>
            <url>http://www.apache.org/licenses/LICENSE-2.0.txt</url>
            <comments>
                Note that this license is for the project itself,
                and not for its dependencies. See the included NOTICE.txt
                file for further details.
            </comments>
        </license>
    </licenses>

    <dependencies>
        <dependency>
            <groupId>org.neo4j</groupId>
            <artifactId>neo4j-configuration</artifactId>
            <version>${neo4j.version}</version>
        </dependency>
        <dependency>
            <groupId>org.neo4j.app</groupId>
            <artifactId>neo4j-server</artifactId>
            <version>${neo4j.version}</version>
        </dependency>
        <dependency>
            <groupId>org.neo4j</groupId>
            <artifactId>neo4j-enterprise</artifactId>
            <version>${neo4j.version}</version>
        </dependency>
        <dependency>
            <groupId>org.neo4j</groupId>
            <artifactId>neo4j-metrics</artifactId>
            <version>${neo4j.version}</version>
        </dependency>
        <dependency>
            <groupId>org.neo4j</groupId>
            <artifactId>neo4j-backup</artifactId>
            <version>${neo4j.version}</version>
        </dependency>
        <dependency>
            <groupId>org.neo4j</groupId>
            <artifactId>neo4j-udc</artifactId>
            <version>${neo4j.version}</version>
        </dependency>
        <dependency>
            <groupId>org.neo4j</groupId>
            <artifactId>neo4j-shell</artifactId>
            <version>${neo4j.version}</version>
        </dependency>
        <dependency>
            <groupId>org.neo4j</groupId>
            <artifactId>neo4j-cluster</artifactId>
            <version>${neo4j.version}</version>
        </dependency>
        <dependency>
            <groupId>org.neo4j</groupId>
            <artifactId>neo4j-causal-clustering</artifactId>
            <version>${neo4j.version}</version>
        </dependency>
        <dependency>
            <groupId>org.neo4j</groupId>
            <artifactId>neo4j-ha</artifactId>
            <version>${neo4j.version}</version>
        </dependency>
        <dependency>
            <groupId>org.neo4j</groupId>
            <artifactId>neo4j-consistency-check</artifactId>
            <version>${neo4j.version}</version>
        </dependency>
        <dependency>
            <groupId>org.neo4j.app</groupId>
            <artifactId>neo4j-server-enterprise</artifactId>
            <version>${neo4j.version}</version>
        </dependency>
        <dependency>
            <groupId>org.neo4j</groupId>
            <artifactId>neo4j-security-enterprise</artifactId>
            <version>${neo4j.version}</version>
        </dependency>

        <dependency>
            <groupId>org.neo4j.doc</groupId>
            <artifactId>neo4j-doc-tools</artifactId>
            <version>${project.version}</version>
        </dependency>
    </dependencies>

    <build>
        <plugins>
            <plugin>
                <artifactId>maven-antrun-plugin</artifactId>
                <!--$NO-MVN-MAN-VER$-->
                <executions>
                    <execution>
                        <id>generate-source-based-config-documentation</id>
                        <phase>${generate-config-docs-phase}</phase>
                        <configuration>
                            <target>

                                <!-- All settings -->
                                <java classname="org.neo4j.doc.ConfigDocsTool"
                                      classpathref="maven.compile.classpath" failonerror="true">
                                    <arg value="--id=settings-reference-all-settings" />
                                    <arg value="--id-prefix=config_" />
                                    <arg value="--title=All settings" />
                                    <arg value="--deprecated=true" />
                                    <arg file="${project.build.directory}/docs/ops/all-settings.adoc" />
                                </java>

                                <!-- All deprecated settings -->
                                <java classname="org.neo4j.doc.ConfigDocsTool"
                                      classpathref="maven.compile.classpath" failonerror="true">
                                    <arg value="--id=settings-reference-deprecated-settings" />
                                    <arg value="--title=Deprecated settings" />
                                    <arg value="--id-prefix=deprecated-setting_" />
                                    <arg value="--deprecated-only=true" />
                                    <arg file="${project.build.directory}/docs/ops/deprecated-settings.adoc" />
                                </java>

                                <!-- Enumerated HA settings -->
                                <java classname="org.neo4j.doc.ConfigDocsTool"
                                      classpathref="maven.compile.classpath" failonerror="true">
                                    <arg value="--id=settings-reference-ha-settings" />
                                    <arg value="--title=HA settings" />
                                    <arg value="--id-prefix=ha-setting_" />
                                    <arg value="--names=dbms.mode,ha.server_id,ha.host.coordination,ha.initial_hosts,ha.host.data,ha.join_timeout" />
                                    <arg file="${project.build.directory}/docs/ops/ha-settings.adoc" />
                                </java>

                                <!-- All Causal Clustering settings by prefix -->
                                <java classname="org.neo4j.doc.ConfigDocsTool"
                                      classpathref="maven.compile.classpath" failonerror="true">
                                    <arg value="--id=settings-reference-causal-clustering-settings" />
                                    <arg value="--title=Causal Clustering settings" />
                                    <arg value="--id-prefix=cc-setting_" />
                                    <arg value="--prefix=causal_clustering" />
                                    <arg file="${project.build.directory}/docs/ops/cc-settings.adoc" />
                                </java>

                                <!-- Only dynamic settings -->
                                <java classname="org.neo4j.doc.ConfigDocsTool"
                                      classpathref="maven.compile.classpath" failonerror="true">
                                    <arg value="--id=reference-dynamic-settings-reference" />
                                    <arg value="--title=Dynamic settings reference" />
                                    <arg value="--dynamic-only=true" />
                                    <arg file="${project.build.directory}/docs/ops/dynamic-settings.adoc" />
                                </java>

                                <!-- Old config docs tool -->
                                <!-- Combined configuration docs for all public configuration other than connectors, which are handled separately below. -->
                                <java classname="org.neo4j.doc.GenerateConfigDocumentation"
                                      classpathref="maven.compile.classpath" failonerror="true">
                                    <arg line="-o ${project.build.directory}/docs/ops/configuration-attributes.asciidoc" />
                                    <arg value="org.neo4j.server.configuration.ServerSettings" />
                                    <arg value="org.neo4j.graphdb.factory.GraphDatabaseSettings" />
                                    <arg value="org.neo4j.dbms.DatabaseManagementSystemSettings" />
                                    <arg value="org.neo4j.metrics.MetricsSettings" />
                                    <arg value="org.neo4j.backup.OnlineBackupSettings" />
                                    <arg value="org.neo4j.ext.udc.UdcSettings" />
                                    <arg value="org.neo4j.shell.ShellSettings" />
                                    <arg value="org.neo4j.cluster.ClusterSettings" />
                                    <arg value="org.neo4j.kernel.ha.HaSettings" />
                                    <arg value="org.neo4j.causalclustering.core.CausalClusteringSettings" />
                                    <arg value="org.neo4j.consistency.ConsistencyCheckSettings" />
                                    <arg value="org.neo4j.server.enterprise.EnterpriseServerSettings" />
                                    <arg value="org.neo4j.server.security.enterprise.configuration.SecuritySettings" />
                                    <arg value="org.neo4j.kernel.impl.enterprise.configuration.EnterpriseEditionSettings" />
                                </java>

                                <!-- Connector documentation is kept separate, because otherwise the grouping of these keys becomes unclear (IMO) -->
                                <java classname="org.neo4j.doc.GenerateConfigDocumentation"
                                    classpathref="maven.compile.classpath" failonerror="true">
                                    <arg line="-o ${project.build.directory}/docs/ops/configuration-bolt-connector-attributes.asciidoc" />
                                    <arg value="org.neo4j.kernel.configuration.BoltConnector" />
                                </java>

                                <java classname="org.neo4j.doc.GenerateConfigDocumentation"
                                    classpathref="maven.compile.classpath" failonerror="true">
                                    <arg line="-o ${project.build.directory}/docs/ops/configuration-http-connector-attributes.asciidoc" />
                                    <arg value="org.neo4j.kernel.configuration.HttpConnector" />
                                </java>
                            </target>
                        </configuration>
                        <goals><goal>run</goal></goals>
                    </execution>
                </executions>
                <dependencies>
                    <dependency>
                        <groupId>org.apache.ant</groupId>
                        <artifactId>ant-launcher</artifactId>
                        <version>1.8.4</version>
                    </dependency>
                </dependencies>
            </plugin>
        </plugins>
    </build>
>>>>>>> 080a84d1

</project><|MERGE_RESOLUTION|>--- conflicted
+++ resolved
@@ -1,246 +1,3 @@
-<<<<<<< HEAD
-<project xmlns="http://maven.apache.org/POM/4.0.0" xmlns:xsi="http://www.w3.org/2001/XMLSchema-instance" xsi:schemaLocation="http://maven.apache.org/POM/4.0.0 http://maven.apache.org/maven-v4_0_0.xsd">
-  <modelVersion>4.0.0</modelVersion>
-  <parent>
-    <groupId>org.neo4j.doc</groupId>
-    <artifactId>neo4j-manual-parent</artifactId>
-    <version>3.5.0-SNAPSHOT</version>
-    <relativePath>..</relativePath>
-  </parent>
-  <groupId>org.neo4j.doc</groupId>
-  <artifactId>neo4j-config-docs</artifactId>
-  <name>Neo4j - Config Docs Generation</name>
-  <version>3.5.0-SNAPSHOT</version>
-
-  <description>Neo4j configuration docs generation</description>
-  <url>http://components.neo4j.org/${project.artifactId}/${project.version}/</url>
-
-  <properties>
-    <license-text.header>../build/ApacheLicense-2.0-header.txt</license-text.header>
-    <licensing.prepend.text>notice-gpl-prefix.txt</licensing.prepend.text>
-  </properties>
-
-  <scm>
-    <connection>scm:git:git://github.com/neo4j/neo4j.git</connection>
-    <developerConnection>scm:git:git@github.com:neo4j/neo4j.git</developerConnection>
-    <url>https://github.com/neo4j/neo4j</url>
-  </scm>
-
-  <dependencies>
-    <dependency>
-      <groupId>org.neo4j</groupId>
-      <artifactId>neo4j-configuration</artifactId>
-      <version>${project.version}</version>
-    </dependency>
-    <dependency>
-      <groupId>org.neo4j.app</groupId>
-      <artifactId>neo4j-server</artifactId>
-      <version>${project.version}</version>
-    </dependency>
-    <dependency>
-      <groupId>org.neo4j</groupId>
-      <artifactId>neo4j-enterprise</artifactId>
-      <version>${project.version}</version>
-    </dependency>
-    <dependency>
-      <groupId>org.neo4j</groupId>
-      <artifactId>neo4j-metrics</artifactId>
-      <version>${project.version}</version>
-    </dependency>
-    <dependency>
-      <groupId>org.neo4j</groupId>
-      <artifactId>neo4j-backup</artifactId>
-      <version>${project.version}</version>
-    </dependency>
-    <dependency>
-      <groupId>org.neo4j</groupId>
-      <artifactId>neo4j-udc</artifactId>
-      <version>${project.version}</version>
-    </dependency>
-    <dependency>
-      <groupId>org.neo4j</groupId>
-      <artifactId>neo4j-shell</artifactId>
-      <version>${project.version}</version>
-    </dependency>
-    <dependency>
-      <groupId>org.neo4j</groupId>
-      <artifactId>neo4j-cluster</artifactId>
-      <version>${project.version}</version>
-    </dependency>
-    <dependency>
-      <groupId>org.neo4j</groupId>
-      <artifactId>neo4j-causal-clustering</artifactId>
-      <version>${project.version}</version>
-    </dependency>
-    <dependency>
-      <groupId>org.neo4j</groupId>
-      <artifactId>neo4j-ha</artifactId>
-      <version>${project.version}</version>
-    </dependency>
-    <dependency>
-      <groupId>org.neo4j</groupId>
-      <artifactId>neo4j-consistency-check</artifactId>
-      <version>${project.version}</version>
-    </dependency>
-    <dependency>
-      <groupId>org.neo4j.app</groupId>
-      <artifactId>neo4j-server-enterprise</artifactId>
-      <version>${project.version}</version>
-    </dependency>
-    <dependency>
-      <groupId>org.neo4j</groupId>
-      <artifactId>neo4j-security-enterprise</artifactId>
-      <version>${project.version}</version>
-    </dependency>
-    <dependency>
-      <groupId>org.neo4j.doc</groupId>
-      <artifactId>neo4j-doc-tools</artifactId>
-      <version>${project.version}</version>
-    </dependency>
-    <dependency>
-      <groupId>com.google.code.findbugs</groupId>
-      <artifactId>annotations</artifactId>
-    </dependency>
-    <dependency>
-      <groupId>org.junit.jupiter</groupId>
-      <artifactId>junit-jupiter-engine</artifactId>
-    </dependency>
-    <dependency>
-      <groupId>org.junit.jupiter</groupId>
-      <artifactId>junit-jupiter-migrationsupport</artifactId>
-    </dependency>
-    <dependency>
-      <groupId>org.junit.vintage</groupId>
-      <artifactId>junit-vintage-engine</artifactId>
-    </dependency>
-  </dependencies>
-
-  <licenses>
-    <license>
-      <name>Apache License Version 2.0</name>
-      <url>http://www.apache.org/licenses/LICENSE-2.0.txt</url>
-      <comments>
-        Note that this license is for the project itself,
-        and not for its dependencies. See the included NOTICE.txt
-        file for further details.
-        </comments>
-    </license>
-  </licenses>
-
-  <build>
-    <plugins>
-      <plugin>
-        <artifactId>maven-antrun-plugin</artifactId>
-        <version>1.7</version>
-        <!--$NO-MVN-MAN-VER$-->
-        <executions>
-          <execution>
-            <id>generate-source-based-config-documentation</id>
-            <phase>${generate-config-docs-phase}</phase>
-            <configuration>
-              <target>
-
-                <!-- All settings -->
-                <java classname="org.neo4j.doc.ConfigDocsTool"
-                      classpathref="maven.compile.classpath" failonerror="true">
-                  <arg value="--id=settings-reference-all-settings" />
-                  <arg value="--id-prefix=config_" />
-                  <arg value="--title=All settings" />
-                  <arg value="--deprecated=true" />
-                  <arg file="${project.build.directory}/docs/ops/all-settings.adoc" />
-                </java>
-
-                <!-- All deprecated settings -->
-                <java classname="org.neo4j.doc.ConfigDocsTool"
-                      classpathref="maven.compile.classpath" failonerror="true">
-                  <arg value="--id=settings-reference-deprecated-settings" />
-                  <arg value="--title=Deprecated settings" />
-                  <arg value="--id-prefix=deprecated-setting_" />
-                  <arg value="--deprecated-only=true" />
-                  <arg file="${project.build.directory}/docs/ops/deprecated-settings.adoc" />
-                </java>
-
-                <!-- Enumerated HA settings -->
-                <java classname="org.neo4j.doc.ConfigDocsTool"
-                      classpathref="maven.compile.classpath" failonerror="true">
-                  <arg value="--id=settings-reference-ha-settings" />
-                  <arg value="--title=HA settings" />
-                  <arg value="--id-prefix=ha-setting_" />
-                  <arg value="--names=dbms.mode,ha.server_id,ha.host.coordination,ha.initial_hosts,ha.host.data,ha.join_timeout" />
-                  <arg file="${project.build.directory}/docs/ops/ha-settings.adoc" />
-                </java>
-
-                <!-- All Causal Clustering settings by prefix -->
-                <java classname="org.neo4j.doc.ConfigDocsTool"
-                      classpathref="maven.compile.classpath" failonerror="true">
-                  <arg value="--id=settings-reference-causal-clustering-settings" />
-                  <arg value="--title=Causal Clustering settings" />
-                  <arg value="--id-prefix=cc-setting_" />
-                  <arg value="--prefix=causal_clustering" />
-                  <arg file="${project.build.directory}/docs/ops/cc-settings.adoc" />
-                </java>
-
-                <!-- Only dynamic settings -->
-                <java classname="org.neo4j.doc.ConfigDocsTool"
-                      classpathref="maven.compile.classpath" failonerror="true">
-                  <arg value="--id=reference-dynamic-settings-reference" />
-                  <arg value="--title=Dynamic settings reference" />
-                  <arg value="--dynamic-only=true" />
-                  <arg file="${project.build.directory}/docs/ops/dynamic-settings.adoc" />
-                </java>
-
-                <!-- Old config docs tool -->
-                <!-- Combined configuration docs for all public configuration other than
-                     connectors, which are handled separately below. -->
-                <java classname="org.neo4j.doc.GenerateConfigDocumentation"
-                      classpathref="maven.compile.classpath" failonerror="true">
-                  <arg line="-o ${project.build.directory}/docs/ops/configuration-attributes.asciidoc" />
-                  <arg value="org.neo4j.server.configuration.ServerSettings" />
-                  <arg value="org.neo4j.graphdb.factory.GraphDatabaseSettings" />
-                  <arg value="org.neo4j.dbms.DatabaseManagementSystemSettings" />
-                  <arg value="org.neo4j.metrics.MetricsSettings" />
-                  <arg value="org.neo4j.backup.OnlineBackupSettings" />
-                  <arg value="org.neo4j.ext.udc.UdcSettings" />
-                  <arg value="org.neo4j.shell.ShellSettings" />
-                  <arg value="org.neo4j.cluster.ClusterSettings" />
-                  <arg value="org.neo4j.kernel.ha.HaSettings" />
-                  <arg value="org.neo4j.causalclustering.core.CausalClusteringSettings" />
-                  <arg value="org.neo4j.consistency.ConsistencyCheckSettings" />
-                  <arg value="org.neo4j.server.enterprise.EnterpriseServerSettings" />
-                  <arg value="org.neo4j.server.security.enterprise.configuration.SecuritySettings" />
-                  <arg value="org.neo4j.kernel.impl.enterprise.configuration.EnterpriseEditionSettings" />
-                </java>
-
-                <!-- Connector documentation is kept separate, because otherwise the
-                     grouping of these keys becomes unclear (IMO) -->
-                <java classname="org.neo4j.doc.GenerateConfigDocumentation"
-                      classpathref="maven.compile.classpath" failonerror="true">
-                  <arg line="-o ${project.build.directory}/docs/ops/configuration-bolt-connector-attributes.asciidoc" />
-                  <arg value="org.neo4j.kernel.configuration.BoltConnector" />
-                </java>
-
-                <java classname="org.neo4j.doc.GenerateConfigDocumentation"
-                      classpathref="maven.compile.classpath" failonerror="true">
-                  <arg line="-o ${project.build.directory}/docs/ops/configuration-http-connector-attributes.asciidoc" />
-                  <arg value="org.neo4j.kernel.configuration.HttpConnector" />
-                </java>
-
-              </target>
-            </configuration>
-            <goals><goal>run</goal></goals>
-          </execution>
-        </executions>
-        <dependencies>
-          <dependency>
-            <groupId>org.apache.ant</groupId>
-            <artifactId>ant-launcher</artifactId>
-            <version>1.8.4</version>
-          </dependency>
-        </dependencies>
-      </plugin>
-    </plugins>
-  </build>
-=======
 <?xml version="1.0" encoding="UTF-8"?>
 <project xmlns="http://maven.apache.org/POM/4.0.0"
          xmlns:xsi="http://www.w3.org/2001/XMLSchema-instance"
@@ -249,7 +6,7 @@
     <parent>
         <groupId>org.neo4j.doc</groupId>
         <artifactId>neo4j-manual-parent</artifactId>
-        <version>3.4.2-SNAPSHOT</version>
+        <version>3.5.0-SNAPSHOT</version>
         <relativePath>..</relativePath>
     </parent>
 
@@ -457,6 +214,5 @@
             </plugin>
         </plugins>
     </build>
->>>>>>> 080a84d1
 
 </project>